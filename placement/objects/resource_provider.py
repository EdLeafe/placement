--- conflicted
+++ resolved
@@ -22,13 +22,7 @@
 from oslo_db import exception as db_exc
 from oslo_log import log as logging
 from oslo_utils import excutils
-<<<<<<< HEAD
 import six
-=======
-import sqlalchemy as sa
-from sqlalchemy import exc as sqla_exc
-from sqlalchemy import func
->>>>>>> 4cca0ee1
 
 from placement.db import graph_db as db
 from placement import db_api
@@ -344,35 +338,12 @@
     :raises: NotFound if no such provider was found
     :param uuid: The UUID to look up
     """
-<<<<<<< HEAD
     query = """
             MATCH (rp:RESOURCE_PROVIDER {uuid: '%s'})
             RETURN rp
     """ % uuid
     result = ctx.tx.run(query).data()
     if not result:
-=======
-    rpt = sa.alias(_RP_TBL, name="rp")
-    parent = sa.alias(_RP_TBL, name="parent")
-    root = sa.alias(_RP_TBL, name="root")
-    rp_to_root = sa.join(rpt, root, rpt.c.root_provider_id == root.c.id)
-    rp_to_parent = sa.outerjoin(
-        rp_to_root, parent,
-        rpt.c.parent_provider_id == parent.c.id)
-    cols = [
-        rpt.c.id,
-        rpt.c.uuid,
-        rpt.c.name,
-        rpt.c.generation,
-        root.c.uuid.label("root_provider_uuid"),
-        parent.c.uuid.label("parent_provider_uuid"),
-        rpt.c.updated_at,
-        rpt.c.created_at,
-    ]
-    sel = sa.select(cols).select_from(rp_to_parent).where(rpt.c.uuid == uuid)
-    res = context.session.execute(sel).fetchone()
-    if not res:
->>>>>>> 4cca0ee1
         raise exception.NotFound(
                 "No resource provider with uuid %s found" % uuid)
     rp = db.pythonize(result[0]["rp"])
@@ -396,7 +367,6 @@
     result = ctx.tx.run(query).data()
     return [rec["agg_uuid"] for rec in result]
 
-<<<<<<< HEAD
 @db_api.placement_context_manager.reader
 def anchors_for_sharing_providers(ctx, rp_uuids):
     """Given a list of UUIDs of sharing providers, returns a set of
@@ -418,8 +388,6 @@
     return set((rec["s_uuid"], rec["a_uuid"]) for rec in result)
 
 
-=======
->>>>>>> 4cca0ee1
 def _ensure_aggregate(ctx, agg_uuid):
     """Finds an aggregate and returns its UUID (which is the same as the
     supplied parameter). If not found, creates the aggregate with the supplied
@@ -572,7 +540,6 @@
 
 
 @db_api.placement_context_manager.writer
-<<<<<<< HEAD
 def _set_root_provider_id(ctx, rp_id, root_id):
     """Simply sets the root_provider_id value for a provider identified by
     rp_id. Used in implicit online data migration via REST API getting
@@ -587,10 +554,7 @@
 
 
 @db_api.placement_context_manager.writer
-def set_root_provider_ids(ctx, batch_size):
-=======
 def set_root_provider_ids(context, batch_size):
->>>>>>> 4cca0ee1
     """Simply sets the root_provider_id value for a provider identified by
     rp_id. Used in explicit online data migration via CLI.
 
@@ -602,7 +566,6 @@
     return
 
 
-<<<<<<< HEAD
 ProviderIds = collections.namedtuple(
         "ProviderIds", "uuid parent_uuid root_uuid")
 
@@ -682,13 +645,6 @@
     """.format(rp_clause=rp_clause, agg_clause=agg_clause)
     result = ctx.tx.run(query).data()
     return set([rec["rp_uuid"] for rec in result])
-=======
-@db_api.placement_context_manager.writer
-def _delete_rp_record(context, _id):
-    query = context.session.query(models.ResourceProvider)
-    query = query.filter(models.ResourceProvider.id == _id)
-    return query.delete(synchronize_session=False)
->>>>>>> 4cca0ee1
 
 
 class ResourceProvider(object):
@@ -848,7 +804,6 @@
             # Setting parent to ourselves doesn't make any sense
             if parent_uuid == self.uuid:
                 raise exception.ObjectActionError(
-<<<<<<< HEAD
                     action="create",
                     reason="parent provider UUID cannot be same as UUID. "
                            "Please set parent provider UUID to None if "
@@ -861,15 +816,6 @@
                     """ % parent_uuid
             result = ctx.tx.run(query).data()
             if not result:
-=======
-                    action='create',
-                    reason='parent provider UUID cannot be same as UUID. '
-                           'Please set parent provider UUID to None if '
-                           'there is no parent.')
-
-            parent_ids = res_ctx.provider_ids_from_uuid(context, parent_uuid)
-            if parent_ids is None:
->>>>>>> 4cca0ee1
                 raise exception.ObjectActionError(
                     action='create',
                     reason='parent provider UUID does not exist.')
@@ -958,22 +904,12 @@
             # * potentially orphaning heretofore-descendants
             #
             # So, for now, let's just prevent re-parenting...
-<<<<<<< HEAD
             my_ids = provider_uuids_from_uuid(ctx, self.uuid)
             curr_parent_uuid = my_ids.parent_uuid if my_ids else None
             parent_uuid = updates.get("parent_provider_uuid")
             if parent_uuid is not None:
                 if (curr_parent_uuid is not None and
                         (curr_parent_uuid != parent_uuid)):
-=======
-            my_ids = res_ctx.provider_ids_from_uuid(context, self.uuid)
-            parent_uuid = updates.pop('parent_provider_uuid')
-            if parent_uuid is not None:
-                parent_ids = res_ctx.provider_ids_from_uuid(
-                    context, parent_uuid)
-                # User supplied a parent, let's make sure it exists
-                if parent_ids is None:
->>>>>>> 4cca0ee1
                     raise exception.ObjectActionError(
                         action="update",
                         reason="re-parenting a provider is not currently "
@@ -1065,25 +1001,15 @@
         self._from_db_object(ctx, self, db.pythonize(result[0]["rp"]))
 
     @staticmethod
-<<<<<<< HEAD
     @db_api.placement_context_manager.writer  # For online data migration
     def _from_db_object(ctx, resource_provider, db_resource_provider):
         for field in ["uuid", "name", "generation", "updated_at",
                 "created_at"]:
             setattr(resource_provider, field, db_resource_provider.get(field))
-=======
-    @db_api.placement_context_manager.reader
-    def _from_db_object(context, resource_provider, db_resource_provider):
-        for field in ['id', 'uuid', 'name', 'generation',
-                      'root_provider_uuid', 'parent_provider_uuid',
-                      'updated_at', 'created_at']:
-            setattr(resource_provider, field, db_resource_provider[field])
->>>>>>> 4cca0ee1
         return resource_provider
 
 
 @db_api.placement_context_manager.reader
-<<<<<<< HEAD
 def get_providers_with_shared_capacity(ctx, rc_name, amount, member_of=None):
     """Returns a list of resource provider UUIDs that have capacity for a
     requested amount of a resource and indicate that they share resource via an
@@ -1141,9 +1067,6 @@
 
 @db_api.placement_context_manager.reader
 def _get_all_by_filters_from_db(ctx, filters):
-=======
-def _get_all_by_filters_from_db(context, filters):
->>>>>>> 4cca0ee1
     # Eg. filters can be:
     #  filters = {
     #      'name': <name>,
@@ -1176,38 +1099,10 @@
     resources = filters.pop('resources', {})
     in_tree = filters.pop('in_tree', None)
 
-<<<<<<< HEAD
     rp_props = []
-=======
-    rp = sa.alias(_RP_TBL, name="rp")
-    root_rp = sa.alias(_RP_TBL, name="root_rp")
-    parent_rp = sa.alias(_RP_TBL, name="parent_rp")
-
-    cols = [
-        rp.c.id,
-        rp.c.uuid,
-        rp.c.name,
-        rp.c.generation,
-        rp.c.updated_at,
-        rp.c.created_at,
-        root_rp.c.uuid.label("root_provider_uuid"),
-        parent_rp.c.uuid.label("parent_provider_uuid"),
-    ]
-
-    rp_to_root = sa.join(
-        rp, root_rp,
-        rp.c.root_provider_id == root_rp.c.id)
-    rp_to_parent = sa.outerjoin(
-        rp_to_root, parent_rp,
-        rp.c.parent_provider_id == parent_rp.c.id)
-
-    query = sa.select(cols).select_from(rp_to_parent)
-
->>>>>>> 4cca0ee1
     if name:
         rp_props.append("name: '%s'" % name)
     if uuid:
-<<<<<<< HEAD
         rp_props.append("uuid: '%s'" % uuid)
     if rp_props:
         rp_prop_str = " {%s}" % ", ".join(rp_props)
@@ -1244,57 +1139,6 @@
         # resources.
         query_lines.append("WHERE rp.uuid IN %s" % list(good_rps))
         query_lines.append("WITH rp")
-=======
-        query = query.where(rp.c.uuid == uuid)
-    if in_tree:
-        # The 'in_tree' parameter is the UUID of a resource provider that
-        # the caller wants to limit the returned providers to only those
-        # within its "provider tree". So, we look up the resource provider
-        # having the UUID specified by the 'in_tree' parameter and grab the
-        # root_provider_id value of that record. We can then ask for only
-        # those resource providers having a root_provider_id of that value.
-        tree_ids = res_ctx.provider_ids_from_uuid(context, in_tree)
-        if tree_ids is None:
-            # List operations should simply return an empty list when a
-            # non-existing resource provider UUID is given.
-            return []
-        root_id = tree_ids.root_id
-        query = query.where(rp.c.root_provider_id == root_id)
-    if required:
-        trait_map = trait_obj.ids_from_names(context, required)
-        trait_rps = res_ctx._get_provider_ids_having_all_traits(
-            context, trait_map)
-        if not trait_rps:
-            return []
-        query = query.where(rp.c.id.in_(trait_rps))
-    if forbidden:
-        trait_map = trait_obj.ids_from_names(context, forbidden)
-        trait_rps = res_ctx.get_provider_ids_having_any_trait(
-            context, trait_map)
-        if trait_rps:
-            query = query.where(~rp.c.id.in_(trait_rps))
-    if member_of:
-        rps_in_aggs = res_ctx.provider_ids_matching_aggregates(
-            context, member_of)
-        if not rps_in_aggs:
-            return []
-        query = query.where(rp.c.id.in_(rps_in_aggs))
-    if forbidden_aggs:
-        rps_bad_aggs = res_ctx.provider_ids_matching_aggregates(
-            context, [forbidden_aggs])
-        if rps_bad_aggs:
-            query = query.where(~rp.c.id.in_(rps_bad_aggs))
-    for rc_name, amount in resources.items():
-        rc_id = rc_cache.RC_CACHE.id_from_string(rc_name)
-        rps_with_resource = res_ctx.get_providers_with_resource(
-            context, rc_id, amount)
-        rps_with_resource = (rp[0] for rp in rps_with_resource)
-        query = query.where(rp.c.id.in_(rps_with_resource))
-
-    res = context.session.execute(query).fetchall()
-    return [dict(r) for r in res]
-
->>>>>>> 4cca0ee1
 
     if member_of:
         for agg in member_of:
@@ -1341,7 +1185,6 @@
                     classes.
     :type filters: dict
     """
-<<<<<<< HEAD
     resource_providers = _get_all_by_filters_from_db(ctx, filters)
     return [ResourceProvider(ctx, **rp) for rp in resource_providers]
 
@@ -1836,8 +1679,4 @@
             RETURN p
     """ % (rp1_uuid, rp2_uuid)
     result = ctx.tx.run(query).data()
-    return bool(result)
-=======
-    resource_providers = _get_all_by_filters_from_db(context, filters)
-    return [ResourceProvider(context, **rp) for rp in resource_providers]
->>>>>>> 4cca0ee1
+    return bool(result)