#    Licensed under the Apache License, Version 2.0 (the "License"); you may
#    not use this file except in compliance with the License. You may obtain
#    a copy of the License at
#
#         http://www.apache.org/licenses/LICENSE-2.0
#
#    Unless required by applicable law or agreed to in writing, software
#    distributed under the License is distributed on an "AS IS" BASIS, WITHOUT
#    WARRANTIES OR CONDITIONS OF ANY KIND, either express or implied. See the
#    License for the specific language governing permissions and limitations
#    under the License.

import collections
import copy
import itertools
import random

import os_traits
from oslo_log import log as logging
from oslo_utils import encodeutils
import six

from placement.db import graph_db as db
from placement import db_api
from placement import exception
from placement.objects import research_context as res_ctx
from placement.objects import resource_provider as rp_obj
from placement.objects import trait as trait_obj
from placement import resource_class_cache as rc_cache


LOG = logging.getLogger(__name__)


class AllocationCandidates(object):
    """The AllocationCandidates object is a collection of possible allocations
    that match some request for resources, along with some summary information
    about the resource providers involved in these allocation candidates.
    """

    def __init__(self, allocation_requests=None, provider_summaries=None):
        # A collection of allocation possibilities that can be attempted by the
        # caller that would, at the time of calling, meet the requested
        # resource constraints
        self.allocation_requests = allocation_requests
        # Information about usage and inventory that relate to any provider
        # contained in any of the AllocationRequest objects in the
        # allocation_requests field
        self.provider_summaries = provider_summaries

    @classmethod
    def get_by_requests(cls, context, requests, limit=None, group_policy=None,
                        nested_aware=True):
        """Returns an AllocationCandidates object containing all resource
        providers matching a set of supplied resource constraints, with a set
        of allocation requests constructed from that list of resource
        providers. If CONF.placement.randomize_allocation_candidates (on
        contex.config) is True (default is False) then the order of the
        allocation requests will be randomized.

        :param context: Nova RequestContext.
        :param requests: Dict, keyed by suffix, of placement.lib.RequestGroup
        :param limit: An integer, N, representing the maximum number of
                      allocation candidates to return. If
                      CONF.placement.randomize_allocation_candidates is True
                      this will be a random sampling of N of the available
                      results. If False then the first N results, in whatever
                      order the database picked them, will be returned. In
                      either case if there are fewer than N total results,
                      all the results will be returned.
        :param group_policy: String indicating how RequestGroups with
                             use_same_provider=True should interact with each
                             other.  If the value is "isolate", we will filter
                             out allocation requests where any such
                             RequestGroups are satisfied by the same RP.
        :param nested_aware: If False, we are blind to nested architecture and
                             can't pick resources from multiple providers even
                             if they come from the same tree.
        :return: An instance of AllocationCandidates with allocation_requests
                 and provider_summaries satisfying `requests`, limited
                 according to `limit`.
        """
        alloc_reqs, provider_summaries = cls._get_by_requests(
            context, requests, limit=limit, group_policy=group_policy,
            nested_aware=nested_aware)
        return cls(
            allocation_requests=alloc_reqs,
            provider_summaries=provider_summaries,
        )

    @staticmethod
    def _get_by_one_request(rg_ctx):
        """Get allocation candidates for one RequestGroup.

        Must be called from within an placement_context_manager.reader
        (or writer) context.

<<<<<<< HEAD
        :param context: Nova RequestContext.
        :param request: One placement.lib.RequestGroup
        :param sharing_providers: dict, keyed by resource class name, of the
                                  set of provider UUIDs containing shared
                                  inventory of that resource class
        :param has_trees: bool indicating there is some level of nesting in the
                          environment (if there isn't, we take faster, simpler
                          code paths)
        :return: A tuple of (allocation_requests, provider_summaries)
                 satisfying `request`.
        """
        member_of = request.member_of
        forbidden_aggs = request.forbidden_aggs
        resources = request.resources

        tree_root_uuid = None
        if request.in_tree:
            tree_uuids = rp_obj.provider_ids_from_uuid(context, in_tree)
            if tree_uuids is None:
                # List operations should simply return an empty list when a
                # non-existing resource provider UUID is given for in_tree.
                return [], []
            tree_root_uuid = tree_ids.root_uuid
            LOG.debug("getting allocation candidates in the same tree "
                      "with the root provider %s", tree_ids.root_uuid)

        any_sharing = any(sharing_providers.values())
        if not request.use_same_provider and (has_trees or any_sharing):
=======
        :param rg_ctx: RequestGroupSearchContext.
        """
        if not rg_ctx.use_same_provider and (
                rg_ctx.exists_sharing or rg_ctx.exists_nested):
>>>>>>> 4cca0ee1
            # TODO(jaypipes): The check/callout to handle trees goes here.
            # Build a dict, keyed by resource class UUID, of lists of
            # UUIDs of resource providers that share some inventory for
            # each resource class requested.
            # If there aren't any providers that have any of the
            # required traits, just exit early...
<<<<<<< HEAD
            if request.required_traits:
=======
            if rg_ctx.required_trait_map:
>>>>>>> 4cca0ee1
                # TODO(cdent): Now that there is also a forbidden_trait_map
                # it should be possible to further optimize this attempt at
                # a quick return, but we leave that to future patches for
                # now.
<<<<<<< HEAD
                trait_rps = rp_obj.get_provider_ids_having_any_trait(context,
                        request.required_traits)
                if not trait_rps:
                    return [], []
            rp_candidates = rp_obj.get_trees_matching_all(context, resources,
                    request.required_traits, request.forbidden_traits,
                    sharing_providers, member_of, forbidden_aggs,
                    tree_root_uuid)
            return _alloc_candidates_multiple_providers(context, resources,
                    request.required_traits, request.forbidden_traits,
                    rp_candidates)
=======
                trait_rps = res_ctx.get_provider_ids_having_any_trait(
                    rg_ctx.context, rg_ctx.required_trait_map)
                if not trait_rps:
                    return [], []
            rp_candidates = res_ctx.get_trees_matching_all(rg_ctx)
            return _alloc_candidates_multiple_providers(rg_ctx, rp_candidates)
>>>>>>> 4cca0ee1

        # Either we are processing a single-RP request group, or there are no
        # sharing providers that (help) satisfy the request.  Get a list of
        # tuples of (provider UUID, root provider UUID) that have ALL
        # the requested resources and more efficiently construct the
        # allocation requests.
<<<<<<< HEAD
        rp_tuples = rp_obj.get_provider_uuids_matching(context, resources,
                request.required_traits, request.forbidden_traits, member_of,
                forbidden_aggs, tree_root_uuid)
        return _alloc_candidates_single_provider(context, resources, rp_tuples)
=======
        rp_tuples = res_ctx.get_provider_ids_matching(rg_ctx)
        return _alloc_candidates_single_provider(rg_ctx, rp_tuples)
>>>>>>> 4cca0ee1

    @classmethod
    @db_api.placement_context_manager.reader
    def _get_by_requests(cls, context, requests, limit=None,
<<<<<<< HEAD
                         group_policy=None):
        # TODO(jaypipes): Make a RequestGroupContext object and put these
        # pieces of information in there, passing the context to the various
        # internal functions handling that part of the request.
        sharing = {}
        for request in requests.values():
            member_of = request.member_of
            for rc_name, amount in request.resources.items():
                if rc_name in sharing:
                    continue
                sharing[rc_name] = rp_obj.get_providers_with_shared_capacity(
                        context, rc_name, amount, member_of)
        has_trees = rp_obj.has_provider_trees(context)
=======
                         group_policy=None, nested_aware=True):
        has_trees = res_ctx.has_provider_trees(context)
        sharing = res_ctx.get_sharing_providers(context)
>>>>>>> 4cca0ee1

        candidates = {}
        for suffix, request in requests.items():
            try:
                rg_ctx = res_ctx.RequestGroupSearchContext(
                    context, request, has_trees, sharing)
            except exception.ResourceProviderNotFound:
                return [], []

            alloc_reqs, summaries = cls._get_by_one_request(rg_ctx)
            LOG.debug("%s (suffix '%s') returned %d matches",
                      str(request), str(suffix), len(alloc_reqs))
            if not alloc_reqs:
                # Shortcut: If any one request resulted in no candidates, the
                # whole operation is shot.
                return [], []
            # Mark each allocation request according to whether its
            # corresponding RequestGroup required it to be restricted to a
            # single provider.  We'll need this later to evaluate group_policy.
            for areq in alloc_reqs:
                areq.use_same_provider = request.use_same_provider
            candidates[suffix] = alloc_reqs, summaries

        # At this point, each (alloc_requests, summary_obj) in `candidates` is
        # independent of the others. We need to fold them together such that
        # each allocation request satisfies *all* the incoming `requests`.  The
        # `candidates` dict is guaranteed to contain entries for all suffixes,
        # or we would have short-circuited above.
        alloc_request_objs, summary_objs = _merge_candidates(
            candidates, group_policy=group_policy)

        if not nested_aware and has_trees:
            alloc_request_objs, summary_objs = _exclude_nested_providers(
                alloc_request_objs, summary_objs)

        return cls._limit_results(context, alloc_request_objs, summary_objs,
                                  limit)

    @staticmethod
    def _limit_results(context, alloc_request_objs, summary_objs, limit):
        # Limit the number of allocation request objects. We do this after
        # creating all of them so that we can do a random slice without
        # needing to mess with the complex sql above or add additional
        # columns to the DB.
        if limit and limit < len(alloc_request_objs):
            if context.config.placement.randomize_allocation_candidates:
                alloc_request_objs = random.sample(alloc_request_objs, limit)
            else:
                alloc_request_objs = alloc_request_objs[:limit]
            # Limit summaries to only those mentioned in the allocation reqs.
            kept_summary_objs = []
            alloc_req_rp_uuids = set()
            # Extract resource provider uuids from the resource requests.
            for aro in alloc_request_objs:
                for arr in aro.resource_requests:
                    alloc_req_rp_uuids.add(arr.resource_provider.uuid)
            for summary in summary_objs:
                rp_uuid = summary.resource_provider.uuid
                # Skip a summary if we are limiting and haven't selected an
                # allocation request that uses the resource provider.
                if rp_uuid not in alloc_req_rp_uuids:
                    continue
                kept_summary_objs.append(summary)
            summary_objs = kept_summary_objs
            LOG.debug('Limiting results yields %d allocation requests and '
                      '%d provider summaries', len(alloc_request_objs),
                      len(summary_objs))
        elif context.config.placement.randomize_allocation_candidates:
            random.shuffle(alloc_request_objs)

        return alloc_request_objs, summary_objs


class AllocationRequest(object):

    def __init__(self, anchor_root_provider_uuid=None,
                 use_same_provider=None, resource_requests=None):
        # UUID of (the root of the tree including) the non-sharing resource
        # provider associated with this AllocationRequest. Internal use only,
        # not included when the object is serialized for output.
        self.anchor_root_provider_uuid = anchor_root_provider_uuid
        # Whether all AllocationRequestResources in this AllocationRequest are
        # required to be satisfied by the same provider (based on the
        # corresponding RequestGroup's use_same_provider attribute). Internal
        # use only, not included when the object is serialized for output.
        self.use_same_provider = use_same_provider
        self.resource_requests = resource_requests or []

    def __repr__(self):
        anchor = (self.anchor_root_provider_uuid[-8:]
                  if self.anchor_root_provider_uuid else '<?>')
        usp = (self.use_same_provider
               if self.use_same_provider is not None else '<?>')
        repr_str = ('%s(anchor=...%s, same_provider=%s, '
                    'resource_requests=[%s])' %
                    (self.__class__.__name__, anchor, usp,
                     ', '.join([str(arr) for arr in self.resource_requests])))
        if six.PY2:
            repr_str = encodeutils.safe_encode(repr_str, incoming='utf-8')
        return repr_str

    def __eq__(self, other):
        return set(self.resource_requests) == set(other.resource_requests)

    def __hash__(self):
        return hash(tuple(self.resource_requests))


class AllocationRequestResource(object):

    def __init__(self, resource_provider=None, resource_class=None,
                 amount=None):
        self.resource_provider = resource_provider
        self.resource_class = resource_class
        self.amount = amount

    def __eq__(self, other):
        return ((self.resource_provider.uuid == other.resource_provider.uuid)
                and (self.resource_class == other.resource_class)
                and (self.amount == other.amount))

    def __hash__(self):
        return hash((self.resource_provider.uuid,
                     self.resource_class,
                     self.amount))


class ProviderSummary(object):

    def __init__(self, resource_provider=None, resources=None, traits=None):
        self.resource_provider = resource_provider
        self.resources = resources or []
        self.traits = traits or []


class ProviderSummaryResource(object):

    def __init__(self, resource_class=None, capacity=None, used=None,
                 max_unit=None):
        self.resource_class = resource_class
        self.capacity = capacity
        self.used = used
        # Internal use only; not included when the object is serialized for
        # output.
        self.max_unit = max_unit


<<<<<<< HEAD
def _alloc_candidates_multiple_providers(ctx, requested_resources,
        required_traits, forbidden_traits, rp_candidates):
=======
def _alloc_candidates_multiple_providers(rg_ctx, rp_candidates):
>>>>>>> 4cca0ee1
    """Returns a tuple of (allocation requests, provider summaries) for a
    supplied set of requested resource amounts and tuples of
    (rp_uuid, root_uuid, rc_name). The supplied resource provider trees have
    capacity to satisfy ALL of the resources in the requested resources as
    well as ALL required traits that were requested by the user.

    This is a code path to get results for a RequestGroup with
    use_same_provider=False. In this scenario, we are able to use multiple
    providers within the same provider tree including sharing providers to
    satisfy different resources involved in a single request group.

<<<<<<< HEAD
    :param ctx: placement.context.RequestContext object
    :param requested_resources: dict, keyed by resource class UUID, of amounts
                                being requested for that resource class
    :param required_traits: A list of trait string names that each *allocation
                            request's set of providers* must *collectively*
                            have associated with them
    :param forbidden_traits: A list of trait string names that a resource
                             provider must not have.
=======
    :param rg_ctx: RequestGroupSearchContext.
>>>>>>> 4cca0ee1
    :param rp_candidates: RPCandidates object representing the providers
                          that satisfy the request for resources.
    """
    if not rp_candidates:
        return [], []

    # Get all the root resource provider UUIDs. We should include the first
    # values of rp_tuples because while sharing providers are root providers,
    # they have their "anchor" providers for the second value.
    root_uuids = rp_candidates.all_rps

    # Grab usage summaries for each provider in the trees
<<<<<<< HEAD
    usages = _get_usages_by_provider_tree(ctx, root_uuids)
=======
    usages = _get_usages_by_provider_tree(rg_ctx.context, root_ids)
>>>>>>> 4cca0ee1

    # Get a dict, keyed by resource provider UUID, of trait string names
    # that provider has associated with it
<<<<<<< HEAD
    prov_traits = trait_obj.get_traits_by_provider_tree(ctx, root_uuids)
=======
    prov_traits = trait_obj.get_traits_by_provider_tree(
        rg_ctx.context, root_ids)
>>>>>>> 4cca0ee1

    # Get a dict, keyed by resource provider UUID, of ProviderSummary
    # objects for all providers
    summaries = _build_provider_summaries(rg_ctx.context, usages, prov_traits)

    # Get a dict, keyed by root provider UUID, of a dict, keyed by
    # resource class UUID, of lists of AllocationRequestResource objects
    tree_dict = collections.defaultdict(lambda: collections.defaultdict(list))

    for rp in rp_candidates.rps_info:
        rp_summary = summaries[rp.uuid]
        tree_dict[rp.root_uuid][rp.rc_name].append(
            AllocationRequestResource(
                resource_provider=rp_summary.resource_provider,
<<<<<<< HEAD
                resource_class=rp.rc_name,
                amount=requested_resources[rp.rc_name]))
=======
                resource_class=rc_cache.RC_CACHE.string_from_id(rp.rc_id),
                amount=rg_ctx.resources[rp.rc_id]))
>>>>>>> 4cca0ee1

    # Next, build up a set of allocation requests. These allocation requests
    # are AllocationRequest objects, containing resource provider UUIDs,
    # resource class names and amounts to consume from that resource provider
    alloc_requests = set()

    # Let's look into each tree
    for root_uuid, alloc_dict in tree_dict.items():
        # Get request_groups, which is a list of lists of
        # AllocationRequestResource(ARR) per requested resource class(rc).
        # For example, if we have the alloc_dict:
        # {rc1_id: [ARR(rc1, rp1), ARR(rc1, rp2)],
        #  rc2_id: [ARR(rc2, rp1), ARR(rc2, rp2)],
        #  rc3_id: [ARR(rc3, rp1)]}
        # then the request_groups would be something like
        # [[ARR(rc1, rp1), ARR(rc1, rp2)],
        #  [ARR(rc2, rp1), ARR(rc2, rp2)],
        #  [ARR(rc3, rp1)]]
        # , which should be ordered by the resource class uuid.
        request_groups = [val for key, val in sorted(alloc_dict.items())]

        root_summary = summaries[root_uuid]
        root_alloc_reqs = set()

        # Using itertools.product, we get all the combinations of resource
        # providers in a tree.
        # For example, the sample in the comment above becomes:
        # [(ARR(rc1, ss1), ARR(rc2, ss1), ARR(rc3, ss1)),
        #  (ARR(rc1, ss1), ARR(rc2, ss2), ARR(rc3, ss1)),
        #  (ARR(rc1, ss2), ARR(rc2, ss1), ARR(rc3, ss1)),
        #  (ARR(rc1, ss2), ARR(rc2, ss2), ARR(rc3, ss1))]
        for res_requests in itertools.product(*request_groups):
            if not _check_traits_for_alloc_request(
                    res_requests, summaries,
                    rg_ctx.required_trait_map,
                    rg_ctx.forbidden_trait_map):
                # This combination doesn't satisfy trait constraints
                continue
            root_alloc_reqs.add(
                AllocationRequest(resource_requests=list(res_requests),
                                  anchor_root_provider_uuid=root_uuid))
        LOG.debug("got %d allocation requests under root provider %s",
                  len(root_alloc_reqs), root_uuid)
        alloc_requests |= root_alloc_reqs
    return list(alloc_requests), list(summaries.values())


def _alloc_candidates_single_provider(rg_ctx, rp_tuples):
    """Returns a tuple of (allocation requests, provider summaries) for a
    supplied set of requested resource amounts and resource providers. The
    supplied resource providers have capacity to satisfy ALL of the resources
    in the requested resources as well as ALL required traits that were
    requested by the user.

    This is used in two circumstances:
    - To get results for a RequestGroup with use_same_provider=True.
    - As an optimization when no sharing providers satisfy any of the requested
      resources, and nested providers are not in play.
    In these scenarios, we can more efficiently build the list of
    AllocationRequest and ProviderSummary objects due to not having to
    determine requests across multiple providers.

<<<<<<< HEAD
    :param ctx: placement.context.RequestContext object
    :param requested_resources: dict, keyed by resource class name, of amounts
                                being requested for that resource class
    :param rp_tuples: List of two-tuples of
                      (provider UUID, root provider UUID)s for providers that
                      matched the requested resources
=======
    :param rg_ctx: RequestGroupSearchContext
    :param rp_tuples: List of two-tuples of (provider ID, root provider ID)s
                      for providers that matched the requested resources
>>>>>>> 4cca0ee1
    """
    if not rp_tuples:
        return [], []

    # Get all root resource provider IDs.
    root_uuids = set(p[1] for p in rp_tuples)

    # Grab usage summaries for each provider
<<<<<<< HEAD
    usages = _get_usages_by_provider_tree(ctx, root_uuids)
=======
    usages = _get_usages_by_provider_tree(rg_ctx.context, root_ids)
>>>>>>> 4cca0ee1

    # Get a dict, keyed by resource provider UUID, of trait string names
    # that provider has associated with it
<<<<<<< HEAD
    prov_traits = trait_obj.get_traits_by_provider_tree(ctx, root_uuids)
=======
    prov_traits = trait_obj.get_traits_by_provider_tree(
        rg_ctx.context, root_ids)
>>>>>>> 4cca0ee1

    # Get a dict, keyed by resource provider UUID, of ProviderSummary
    # objects for all providers
    summaries = _build_provider_summaries(rg_ctx.context, usages, prov_traits)

    # Next, build up a list of allocation requests. These allocation requests
    # are AllocationRequest objects, containing resource provider UUIDs,
    # resource class names and amounts to consume from that resource provider
    alloc_requests = []
<<<<<<< HEAD
    for rp_uuid, root_uuid in rp_tuples:
        rp_summary = summaries[rp_uuid]
        req_obj = _allocation_request_for_provider(ctx, requested_resources,
                rp_summary.resource_provider)
        alloc_requests.append(req_obj)
=======
    for rp_id, root_id in rp_tuples:
        rp_summary = summaries[rp_id]
        req_obj = _allocation_request_for_provider(
            rg_ctx.context, rg_ctx.resources, rp_summary.resource_provider)
        alloc_requests.append(req_obj)
        # If this is a sharing provider, we have to include an extra
        # AllocationRequest for every possible anchor.
        traits = rp_summary.traits
        if os_traits.MISC_SHARES_VIA_AGGREGATE in traits:
            anchors = set([p[1] for p in res_ctx.anchors_for_sharing_providers(
                rg_ctx.context, [rp_summary.resource_provider.id])])
            for anchor in anchors:
                # We already added self
                if anchor == rp_summary.resource_provider.root_provider_uuid:
                    continue
                req_obj = copy.copy(req_obj)
                req_obj.anchor_root_provider_uuid = anchor
                alloc_requests.append(req_obj)
>>>>>>> 4cca0ee1
    return alloc_requests, list(summaries.values())


def _allocation_request_for_provider(ctx, requested_resources, provider):
    """Returns an AllocationRequest object containing AllocationRequestResource
    objects for each resource class in the supplied requested resources dict.

    :param ctx: placement.context.RequestContext object
    :param requested_resources: dict, keyed by resource class name, of amounts
                                being requested for that resource class
    :param provider: ResourceProvider object representing the provider of the
                     resources.
    """
    resource_requests = [
        AllocationRequestResource(
            resource_provider=provider,
            resource_class=rc_name,
            amount=amount,
        ) for rc_name, amount in requested_resources.items()
    ]
    # NOTE(efried): This method only produces an AllocationRequest with its
    # anchor in its own tree.  If the provider is a sharing provider, the
    # caller needs to identify the other anchors with which it might be
    # associated.
    return AllocationRequest(
        resource_requests=resource_requests,
        anchor_root_provider_uuid=provider.root_provider_uuid)


def _build_provider_summaries(context, usages, prov_traits):
    """Given a list of dicts of usage information and a map of providers to
    their associated string traits, returns a dict, keyed by resource provider
    UUID, of ProviderSummary objects.

    :param context: placement.context.RequestContext object
    :param usages: A list of dicts with the following format:

        {
            "resource_provider_uuid": <UUID>,
            "resource_class_name": <resource class name>,
            "total": integer,
            "reserved": integer,
            "allocation_ratio": float,
            "used": integer,
        }
    :param prov_traits: A dict, keyed by resource provider UUID, of
                        string trait names associated with that provider
    """
    # Before we go creating provider summary objects, first grab all the
    # provider information (including root, parent and UUID information) for
    # all providers involved in our operation
<<<<<<< HEAD
    rp_uuids = list(set(usage["resource_provider_uuid"] for usage in usages))
    provider_dict = rp_obj.provider_uuids_from_rp_uuids(context, rp_uuids)
    provider_uuids = list(provider_dict.keys())
=======
    rp_ids = set(usage['resource_provider_id'] for usage in usages)
    provider_ids = res_ctx.provider_ids_from_rp_ids(context, rp_ids)
>>>>>>> 4cca0ee1

    # Build up a dict, keyed by resource provider UUID, of ProviderSummary
    # objects containing one or more ProviderSummaryResource objects
    # representing the resources the provider has inventory for.
    summaries = {}
    for usage in usages:
        rp_uuid = usage["resource_provider_uuid"]
        summary = summaries.get(rp_uuid)
        if not summary:
            puuids = provider_dict[rp_uuid]
            summary = ProviderSummary(
                    resource_provider=rp_obj.ResourceProvider(
                        context, uuid=puuids.uuid,
                        root_provider_uuid=puuids.root_uuid,
                        parent_provider_uuid=puuids.parent_uuid),
                resources=[],
            )
            summaries[rp_uuid] = summary

<<<<<<< HEAD
        traits = prov_traits[rp_uuid]
        summary.traits = [trait_obj.Trait(context, name=tname)
                          for tname in traits]
=======
        summary.traits = prov_traits[rp_id]
>>>>>>> 4cca0ee1

        rc_name = usage['resource_class_name']
        if rc_name is None:
            # NOTE(tetsuro): This provider doesn't have any inventory itself.
            # But we include this provider in summaries since another
            # provider in the same tree will be in the "allocation_request".
            # Let's skip the following and leave "ProviderSummary.resources"
            # field empty.
            continue
        # NOTE(jaypipes): usage['used'] may be None due to the LEFT JOIN of
        # the usages subquery, so we coerce NULL values to 0 here. It may
        # also be a Decimal, as that's the type that mysql tends to return
        # when func.sum is used in a query. We need an int, otherwise later
        # JSON serialization will not work.
        used = int(usage["used"] or 0)
        allocation_ratio = usage["allocation_ratio"]
        cap = int((usage["total"] - usage["reserved"]) * allocation_ratio)
        rpsr = ProviderSummaryResource(
            resource_class=rc_name,
            capacity=cap,
            used=used,
            max_unit=usage["max_unit"],
        )
        summary.resources.append(rpsr)
    return summaries


def _check_traits_for_alloc_request(res_requests, summaries, required_traits,
                                    forbidden_traits):
    """Given a list of AllocationRequestResource objects, check if that
    combination can provide trait constraints. If it can, returns all
    resource provider UUIDs in play, else return an empty list.

    TODO(tetsuro): For optimization, we should move this logic to SQL in
                   res_ctx.get_trees_matching_all().

    :param res_requests: a list of AllocationRequestResource objects that have
                         resource providers to be checked if they collectively
                         satisfy trait constraints in the required_traits and
                         forbidden_traits parameters.
<<<<<<< HEAD
    :param summaries: dict, keyed by resource provider UUID, of ProviderSummary
                      objects containing usage and trait information for
                      resource providers involved in the overall request
    :param prov_traits: A dict, keyed by resource provider UUID, of
                        string trait names associated with that provider
    :param required_traits: A list of trait string names that each *allocation
                            request's set of providers* must *collectively*
                            have associated with them
    :param forbidden_traits: A list of trait string names that a resource
                             provider must not have.
=======
    :param summaries: dict, keyed by resource provider id, of ProviderSummary
                      objects containing usage and trait information for
                      resource providers involved in the overall request
    :param required_traits: A map, keyed by trait string name, of required
                            trait internal IDs that each *allocation request's
                            set of providers* must *collectively* have
                            associated with them
    :param forbidden_traits: A map, keyed by trait string name, of trait
                             internal IDs that a resource provider must
                             not have.
>>>>>>> 4cca0ee1
    """
    all_prov_ids = []
    all_traits = set()
    for res_req in res_requests:
        rp_id = res_req.resource_provider.id
        rp_summary = summaries[rp_id]
        rp_traits = set(rp_summary.traits)

        # Check if there are forbidden_traits
        conflict_traits = set(forbidden_traits) & set(rp_traits)
        if conflict_traits:
            LOG.debug('Excluding resource provider %s, it has '
                      'forbidden traits: (%s).',
                      rp_id, ', '.join(conflict_traits))
            return []

        all_prov_ids.append(rp_id)
        all_traits |= rp_traits

    # Check if there are missing traits
    missing_traits = set(required_traits) - all_traits
    if missing_traits:
        LOG.debug('Excluding a set of allocation candidate %s : '
                  'missing traits %s are not satisfied.',
                  all_prov_ids, ','.join(missing_traits))
        return []

    return all_prov_ids


def _consolidate_allocation_requests(areqs):
    """Consolidates a list of AllocationRequest into one.

    :param areqs: A list containing one AllocationRequest for each input
            RequestGroup.  This may mean that multiple resource_requests
            contain resource amounts of the same class from the same provider.
    :return: A single consolidated AllocationRequest, containing no
            resource_requests with duplicated (resource_provider,
            resource_class).
    """
    # Construct a dict, keyed by resource provider UUID + resource class, of
    # AllocationRequestResource, consolidating as we go.
    arrs_by_rp_rc = {}
    # areqs must have at least one element.  Save the anchor to populate the
    # returned AllocationRequest.
    anchor_rp_uuid = areqs[0].anchor_root_provider_uuid
    for areq in areqs:
        # Sanity check: the anchor should be the same for every areq
        if anchor_rp_uuid != areq.anchor_root_provider_uuid:
            # This should never happen.  If it does, it's a dev bug.
            raise ValueError(
                "Expected every AllocationRequest in "
                "`_consolidate_allocation_requests` to have the same "
                "anchor!")
        for arr in areq.resource_requests:
            key = _rp_rc_key(arr.resource_provider, arr.resource_class)
            if key not in arrs_by_rp_rc:
                arrs_by_rp_rc[key] = copy.copy(arr)
            else:
                arrs_by_rp_rc[key].amount += arr.amount
    return AllocationRequest(
        resource_requests=list(arrs_by_rp_rc.values()),
        anchor_root_provider_uuid=anchor_rp_uuid)


@db_api.placement_context_manager.reader
def _get_usages_by_provider_tree(context, root_uuids):
    """Returns a row iterator of usage records grouped by provider UUID
    for all resource providers in all trees indicated in the ``root_uuids``.
    """
<<<<<<< HEAD
    query = """
            MATCH (rp:RESOURCE_PROVIDER)-[*0..99]->()-[:PROVIDES]->(inv)
            WHERE rp.uuid IN %s
            WITH rp, inv
            OPTIONAL MATCH p=(inv)<-[:USES]-(cs)
            WITH rp, inv, last(relationships(p)) AS usages
            ORDER BY rp.uuid
            RETURN rp.uuid AS resource_provider_uuid,
                labels(inv)[0] AS resource_class_name,
                inv.total AS total,
                inv.reserved AS reserved,
                inv.allocation_ratio AS allocation_ratio,
                inv.max_unit AS max_unit,
                sum(usages.amount) AS used
    """ % list(root_uuids)
    result = context.tx.run(query).data()
    return result
=======
    # We build up a SQL expression that looks like this:
    # SELECT
    #   rp.id as resource_provider_id
    # , rp.uuid as resource_provider_uuid
    # , inv.resource_class_id
    # , inv.total
    # , inv.reserved
    # , inv.allocation_ratio
    # , inv.max_unit
    # , usage.used
    # FROM resource_providers AS rp
    # LEFT JOIN inventories AS inv
    #  ON rp.id = inv.resource_provider_id
    # LEFT JOIN (
    #   SELECT resource_provider_id, resource_class_id, SUM(used) as used
    #   FROM allocations
    #   JOIN resource_providers
    #     ON allocations.resource_provider_id = resource_providers.id
    #     AND (resource_providers.root_provider_id IN($root_ids)
    #          OR resource_providers.id IN($root_ids))
    #   GROUP BY resource_provider_id, resource_class_id
    # )
    # AS usage
    #   ON inv.resource_provider_id = usage.resource_provider_id
    #   AND inv.resource_class_id = usage.resource_class_id
    # WHERE rp.root_provider_id IN ($root_ids)
    rpt = sa.alias(_RP_TBL, name="rp")
    inv = sa.alias(_INV_TBL, name="inv")
    # Build our derived table (subquery in the FROM clause) that sums used
    # amounts for resource provider and resource class
    derived_alloc_to_rp = sa.join(
        _ALLOC_TBL, _RP_TBL,
        sa.and_(_ALLOC_TBL.c.resource_provider_id == _RP_TBL.c.id,
                _RP_TBL.c.root_provider_id.in_(root_ids))
    )
    usage = sa.alias(
        sa.select([
            _ALLOC_TBL.c.resource_provider_id,
            _ALLOC_TBL.c.resource_class_id,
            sql.func.sum(_ALLOC_TBL.c.used).label('used'),
        ]).select_from(derived_alloc_to_rp).group_by(
            _ALLOC_TBL.c.resource_provider_id,
            _ALLOC_TBL.c.resource_class_id
        ),
        name='usage')
    # Build a join between the resource providers and inventories table
    rpt_inv_join = sa.outerjoin(rpt, inv,
                                rpt.c.id == inv.c.resource_provider_id)
    # And then join to the derived table of usages
    usage_join = sa.outerjoin(
        rpt_inv_join,
        usage,
        sa.and_(
            usage.c.resource_provider_id == inv.c.resource_provider_id,
            usage.c.resource_class_id == inv.c.resource_class_id,
        ),
    )
    query = sa.select([
        rpt.c.id.label("resource_provider_id"),
        rpt.c.uuid.label("resource_provider_uuid"),
        inv.c.resource_class_id,
        inv.c.total,
        inv.c.reserved,
        inv.c.allocation_ratio,
        inv.c.max_unit,
        usage.c.used,
    ]).select_from(usage_join).where(
        rpt.c.root_provider_id.in_(root_ids)
    )
    return ctx.session.execute(query).fetchall()
>>>>>>> 4cca0ee1


def _exceeds_capacity(areq, psum_res_by_rp_rc):
    """Checks a (consolidated) AllocationRequest against the provider summaries
    to ensure that it does not exceed capacity.

    Exceeding capacity can mean the total amount (already used plus this
    allocation) exceeds the total inventory amount; or this allocation exceeds
    the max_unit in the inventory record.

    :param areq: An AllocationRequest produced by the
            `_consolidate_allocation_requests` method.
    :param psum_res_by_rp_rc: A dict, keyed by provider + resource class via
            _rp_rc_key, of ProviderSummaryResource.
    :return: True if areq exceeds capacity; False otherwise.
    """
    for arr in areq.resource_requests:
        key = _rp_rc_key(arr.resource_provider, arr.resource_class)
        psum_res = psum_res_by_rp_rc[key]
        if psum_res.used + arr.amount > psum_res.capacity:
            LOG.debug('Excluding the following AllocationRequest because used '
                      '(%d) + amount (%d) > capacity (%d) for resource class '
                      '%s: %s',
                      psum_res.used, arr.amount, psum_res.capacity,
                      arr.resource_class, str(areq))
            return True
        if arr.amount > psum_res.max_unit:
            LOG.debug('Excluding the following AllocationRequest because '
                      'amount (%d) > max_unit (%d) for resource class %s: %s',
                      arr.amount, psum_res.max_unit, arr.resource_class,
                      str(areq))
            return True
    return False


def _merge_candidates(candidates, group_policy=None):
    """Given a dict, keyed by RequestGroup suffix, of tuples of
    (allocation_requests, provider_summaries), produce a single tuple of
    (allocation_requests, provider_summaries) that appropriately incorporates
    the elements from each.

    Each (alloc_reqs, prov_sums) in `candidates` satisfies one RequestGroup.
    This method creates a list of alloc_reqs, *each* of which satisfies *all*
    of the RequestGroups.

    For that merged list of alloc_reqs, a corresponding provider_summaries is
    produced.

    :param candidates: A dict, keyed by integer suffix or '', of tuples of
            (allocation_requests, provider_summaries) to be merged.
    :param group_policy: String indicating how RequestGroups should interact
            with each other.  If the value is "isolate", we will filter out
            candidates where AllocationRequests that came from RequestGroups
            keyed by nonempty suffixes are satisfied by the same provider.
    :return: A tuple of (allocation_requests, provider_summaries).
    """
    # Build a dict, keyed by anchor root provider UUID, of dicts, keyed by
    # suffix, of nonempty lists of AllocationRequest.  Each inner dict must
    # possess all of the suffix keys to be viable (i.e. contains at least
    # one AllocationRequest per RequestGroup).
    #
    # areq_lists_by_anchor =
    #   { anchor_root_provider_uuid: {
    #         '': [AllocationRequest, ...],   \  This dict must contain
    #         '1': [AllocationRequest, ...],   \ exactly one nonempty list per
    #         ...                              / suffix to be viable. That
    #         '42': [AllocationRequest, ...], /  filtering is done later.
    #     },
    #     ...
    #   }
    areq_lists_by_anchor = collections.defaultdict(
        lambda: collections.defaultdict(list))
    # Save off all the provider summaries lists - we'll use 'em later.
    all_psums = []
    # Construct a dict, keyed by resource provider + resource class, of
    # ProviderSummaryResource.  This will be used to do a final capacity
    # check/filter on each merged AllocationRequest.
    psum_res_by_rp_rc = {}
    for suffix, (areqs, psums) in candidates.items():
        for areq in areqs:
            anchor = areq.anchor_root_provider_uuid
            areq_lists_by_anchor[anchor][suffix].append(areq)
        for psum in psums:
            all_psums.append(psum)
            for psum_res in psum.resources:
                key = _rp_rc_key(
                    psum.resource_provider, psum_res.resource_class)
                psum_res_by_rp_rc[key] = psum_res

    # Create all combinations picking one AllocationRequest from each list
    # for each anchor.
    areqs = set()
    all_suffixes = set(candidates)
    num_granular_groups = len(all_suffixes - set(['']))
    for areq_lists_by_suffix in areq_lists_by_anchor.values():
        # Filter out any entries that don't have allocation requests for
        # *all* suffixes (i.e. all RequestGroups)
        if set(areq_lists_by_suffix) != all_suffixes:
            continue
        # We're using itertools.product to go from this:
        # areq_lists_by_suffix = {
        #     '':   [areq__A,   areq__B,   ...],
        #     '1':  [areq_1_A,  areq_1_B,  ...],
        #     ...
        #     '42': [areq_42_A, areq_42_B, ...],
        # }
        # to this:
        # [ [areq__A, areq_1_A, ..., areq_42_A],  Each of these lists is one
        #   [areq__A, areq_1_A, ..., areq_42_B],  areq_list in the loop below.
        #   [areq__A, areq_1_B, ..., areq_42_A],  each areq_list contains one
        #   [areq__A, areq_1_B, ..., areq_42_B],  AllocationRequest from each
        #   [areq__B, areq_1_A, ..., areq_42_A],  RequestGroup. So taken as a
        #   [areq__B, areq_1_A, ..., areq_42_B],  whole, each list is a viable
        #   [areq__B, areq_1_B, ..., areq_42_A],  (preliminary) candidate to
        #   [areq__B, areq_1_B, ..., areq_42_B],  return.
        #   ...,
        # ]
        for areq_list in itertools.product(
                *list(areq_lists_by_suffix.values())):
            # At this point, each AllocationRequest in areq_list is still
            # marked as use_same_provider. This is necessary to filter by group
            # policy, which enforces how these interact with each other.
            if not _satisfies_group_policy(
                    areq_list, group_policy, num_granular_groups):
                continue
            # Now we go from this (where 'arr' is AllocationRequestResource):
            # [ areq__B(arrX, arrY, arrZ),
            #   areq_1_A(arrM, arrN),
            #   ...,
            #   areq_42_B(arrQ)
            # ]
            # to this:
            # areq_combined(arrX, arrY, arrZ, arrM, arrN, arrQ)
            # Note that this discards the information telling us which
            # RequestGroup led to which piece of the final AllocationRequest.
            # We needed that to be present for the previous filter; we need it
            # to be *absent* for the next one (and for the final output).
            areq = _consolidate_allocation_requests(areq_list)
            # Since we sourced this AllocationRequest from multiple
            # *independent* queries, it's possible that the combined result
            # now exceeds capacity where amounts of the same RP+RC were
            # folded together.  So do a final capacity check/filter.
            if _exceeds_capacity(areq, psum_res_by_rp_rc):
                continue
            areqs.add(areq)

    # It's possible we've filtered out everything.  If so, short out.
    if not areqs:
        return [], []

    # Now we have to produce provider summaries.  The provider summaries in
    # the candidates input contain all the information; we just need to
    # filter it down to only the providers in trees represented by our merged
    # list of allocation requests.
    tree_uuids = set()
    for areq in areqs:
        for arr in areq.resource_requests:
            tree_uuids.add(arr.resource_provider.root_provider_uuid)
    psums = [psum for psum in all_psums if
             psum.resource_provider.root_provider_uuid in tree_uuids]

    LOG.debug('Merging candidates yields %d allocation requests and %d '
              'provider summaries', len(areqs), len(psums))
    return list(areqs), psums


def _rp_rc_key(rp, rc):
    """Creates hashable key unique to a provider + resource class."""
    return rp.uuid, rc


def _satisfies_group_policy(areqs, group_policy, num_granular_groups):
    """Applies group_policy to a list of AllocationRequest.

    Returns True or False, indicating whether this list of
    AllocationRequest satisfies group_policy, as follows:

    * "isolate": Each AllocationRequest with use_same_provider=True
                 is satisfied by a single resource provider.  If the "isolate"
                 policy is in effect, each such AllocationRequest must be
                 satisfied by a *unique* resource provider.
    * "none" or None: Always returns True.

    :param areqs: A list containing one AllocationRequest for each input
            RequestGroup.
    :param group_policy: String indicating how RequestGroups should interact
            with each other.  If the value is "isolate", we will return False
            if AllocationRequests that came from RequestGroups keyed by
            nonempty suffixes are satisfied by the same provider.
    :param num_granular_groups: The number of granular (use_same_provider=True)
            RequestGroups in the request.
    :return: True if areqs satisfies group_policy; False otherwise.
    """
    if group_policy != 'isolate':
        # group_policy="none" means no filtering
        return True

    # The number of unique resource providers referenced in the request groups
    # having use_same_provider=True must be equal to the number of granular
    # groups.
    num_granular_groups_in_areqs = len(set(
        # We can reliably use the first resource_request's provider: all the
        # resource_requests are satisfied by the same provider by definition
        # because use_same_provider is True.
        areq.resource_requests[0].resource_provider.uuid
        for areq in areqs
        if areq.use_same_provider))
    if num_granular_groups == num_granular_groups_in_areqs:
        return True
    LOG.debug('Excluding the following set of AllocationRequest because '
              'group_policy=isolate and the number of granular groups in the '
              'set (%d) does not match the number of granular groups in the '
              'request (%d): %s',
              num_granular_groups_in_areqs, num_granular_groups, str(areqs))
    return False


def _exclude_nested_providers(allocation_requests, provider_summaries):
    """Exclude allocation requests and provider summaries for old microversions
    if they involve more than one provider from the same tree.
    """
    # Build a temporary dict, keyed by root RP UUID of sets of UUIDs of all RPs
    # in that tree.
    tree_rps_by_root = collections.defaultdict(set)
    for ps in provider_summaries:
        rp_uuid = ps.resource_provider.uuid
        root_uuid = ps.resource_provider.root_provider_uuid
        tree_rps_by_root[root_uuid].add(rp_uuid)
    # We use this to get a list of sets of providers in each tree
    tree_sets = list(tree_rps_by_root.values())

    for a_req in allocation_requests[:]:
        alloc_rp_uuids = set([
            arr.resource_provider.uuid for arr in a_req.resource_requests])
        # If more than one allocation is provided by the same tree, kill
        # that allocation request.
        if any(len(tree_set & alloc_rp_uuids) > 1 for tree_set in tree_sets):
            allocation_requests.remove(a_req)

    # Exclude eliminated providers from the provider summaries.
    all_rp_uuids = set()
    for a_req in allocation_requests:
        all_rp_uuids |= set(
            arr.resource_provider.uuid for arr in a_req.resource_requests)
    for ps in provider_summaries[:]:
        if ps.resource_provider.uuid not in all_rp_uuids:
            provider_summaries.remove(ps)

    LOG.debug('Excluding nested providers yields %d allocation requests and '
              '%d provider summaries', len(allocation_requests),
              len(provider_summaries))
    return allocation_requests, provider_summaries<|MERGE_RESOLUTION|>--- conflicted
+++ resolved
@@ -95,114 +95,42 @@
         Must be called from within an placement_context_manager.reader
         (or writer) context.
 
-<<<<<<< HEAD
-        :param context: Nova RequestContext.
-        :param request: One placement.lib.RequestGroup
-        :param sharing_providers: dict, keyed by resource class name, of the
-                                  set of provider UUIDs containing shared
-                                  inventory of that resource class
-        :param has_trees: bool indicating there is some level of nesting in the
-                          environment (if there isn't, we take faster, simpler
-                          code paths)
-        :return: A tuple of (allocation_requests, provider_summaries)
-                 satisfying `request`.
-        """
-        member_of = request.member_of
-        forbidden_aggs = request.forbidden_aggs
-        resources = request.resources
-
-        tree_root_uuid = None
-        if request.in_tree:
-            tree_uuids = rp_obj.provider_ids_from_uuid(context, in_tree)
-            if tree_uuids is None:
-                # List operations should simply return an empty list when a
-                # non-existing resource provider UUID is given for in_tree.
-                return [], []
-            tree_root_uuid = tree_ids.root_uuid
-            LOG.debug("getting allocation candidates in the same tree "
-                      "with the root provider %s", tree_ids.root_uuid)
-
-        any_sharing = any(sharing_providers.values())
-        if not request.use_same_provider and (has_trees or any_sharing):
-=======
         :param rg_ctx: RequestGroupSearchContext.
         """
         if not rg_ctx.use_same_provider and (
                 rg_ctx.exists_sharing or rg_ctx.exists_nested):
->>>>>>> 4cca0ee1
             # TODO(jaypipes): The check/callout to handle trees goes here.
             # Build a dict, keyed by resource class UUID, of lists of
             # UUIDs of resource providers that share some inventory for
             # each resource class requested.
             # If there aren't any providers that have any of the
             # required traits, just exit early...
-<<<<<<< HEAD
-            if request.required_traits:
-=======
-            if rg_ctx.required_trait_map:
->>>>>>> 4cca0ee1
+            if rg_ctx.required_traits:
                 # TODO(cdent): Now that there is also a forbidden_trait_map
                 # it should be possible to further optimize this attempt at
                 # a quick return, but we leave that to future patches for
                 # now.
-<<<<<<< HEAD
-                trait_rps = rp_obj.get_provider_ids_having_any_trait(context,
-                        request.required_traits)
-                if not trait_rps:
-                    return [], []
-            rp_candidates = rp_obj.get_trees_matching_all(context, resources,
-                    request.required_traits, request.forbidden_traits,
-                    sharing_providers, member_of, forbidden_aggs,
-                    tree_root_uuid)
-            return _alloc_candidates_multiple_providers(context, resources,
-                    request.required_traits, request.forbidden_traits,
-                    rp_candidates)
-=======
                 trait_rps = res_ctx.get_provider_ids_having_any_trait(
-                    rg_ctx.context, rg_ctx.required_trait_map)
+                    rg_ctx.context, rg_ctx.required_traits)
                 if not trait_rps:
                     return [], []
             rp_candidates = res_ctx.get_trees_matching_all(rg_ctx)
             return _alloc_candidates_multiple_providers(rg_ctx, rp_candidates)
->>>>>>> 4cca0ee1
 
         # Either we are processing a single-RP request group, or there are no
         # sharing providers that (help) satisfy the request.  Get a list of
         # tuples of (provider UUID, root provider UUID) that have ALL
         # the requested resources and more efficiently construct the
         # allocation requests.
-<<<<<<< HEAD
-        rp_tuples = rp_obj.get_provider_uuids_matching(context, resources,
-                request.required_traits, request.forbidden_traits, member_of,
-                forbidden_aggs, tree_root_uuid)
-        return _alloc_candidates_single_provider(context, resources, rp_tuples)
-=======
-        rp_tuples = res_ctx.get_provider_ids_matching(rg_ctx)
+        rp_tuples = res_ctx.get_provider_uuids_matching(rg_ctx)
         return _alloc_candidates_single_provider(rg_ctx, rp_tuples)
->>>>>>> 4cca0ee1
 
     @classmethod
     @db_api.placement_context_manager.reader
     def _get_by_requests(cls, context, requests, limit=None,
-<<<<<<< HEAD
-                         group_policy=None):
-        # TODO(jaypipes): Make a RequestGroupContext object and put these
-        # pieces of information in there, passing the context to the various
-        # internal functions handling that part of the request.
-        sharing = {}
-        for request in requests.values():
-            member_of = request.member_of
-            for rc_name, amount in request.resources.items():
-                if rc_name in sharing:
-                    continue
-                sharing[rc_name] = rp_obj.get_providers_with_shared_capacity(
-                        context, rc_name, amount, member_of)
-        has_trees = rp_obj.has_provider_trees(context)
-=======
                          group_policy=None, nested_aware=True):
         has_trees = res_ctx.has_provider_trees(context)
         sharing = res_ctx.get_sharing_providers(context)
->>>>>>> 4cca0ee1
 
         candidates = {}
         for suffix, request in requests.items():
@@ -350,12 +278,7 @@
         self.max_unit = max_unit
 
 
-<<<<<<< HEAD
-def _alloc_candidates_multiple_providers(ctx, requested_resources,
-        required_traits, forbidden_traits, rp_candidates):
-=======
 def _alloc_candidates_multiple_providers(rg_ctx, rp_candidates):
->>>>>>> 4cca0ee1
     """Returns a tuple of (allocation requests, provider summaries) for a
     supplied set of requested resource amounts and tuples of
     (rp_uuid, root_uuid, rc_name). The supplied resource provider trees have
@@ -367,18 +290,7 @@
     providers within the same provider tree including sharing providers to
     satisfy different resources involved in a single request group.
 
-<<<<<<< HEAD
-    :param ctx: placement.context.RequestContext object
-    :param requested_resources: dict, keyed by resource class UUID, of amounts
-                                being requested for that resource class
-    :param required_traits: A list of trait string names that each *allocation
-                            request's set of providers* must *collectively*
-                            have associated with them
-    :param forbidden_traits: A list of trait string names that a resource
-                             provider must not have.
-=======
     :param rg_ctx: RequestGroupSearchContext.
->>>>>>> 4cca0ee1
     :param rp_candidates: RPCandidates object representing the providers
                           that satisfy the request for resources.
     """
@@ -391,20 +303,12 @@
     root_uuids = rp_candidates.all_rps
 
     # Grab usage summaries for each provider in the trees
-<<<<<<< HEAD
-    usages = _get_usages_by_provider_tree(ctx, root_uuids)
-=======
     usages = _get_usages_by_provider_tree(rg_ctx.context, root_ids)
->>>>>>> 4cca0ee1
 
     # Get a dict, keyed by resource provider UUID, of trait string names
     # that provider has associated with it
-<<<<<<< HEAD
-    prov_traits = trait_obj.get_traits_by_provider_tree(ctx, root_uuids)
-=======
-    prov_traits = trait_obj.get_traits_by_provider_tree(
-        rg_ctx.context, root_ids)
->>>>>>> 4cca0ee1
+    prov_traits = trait_obj.get_traits_by_provider_tree(rg_ctx.context,
+            root_uuids)
 
     # Get a dict, keyed by resource provider UUID, of ProviderSummary
     # objects for all providers
@@ -419,13 +323,8 @@
         tree_dict[rp.root_uuid][rp.rc_name].append(
             AllocationRequestResource(
                 resource_provider=rp_summary.resource_provider,
-<<<<<<< HEAD
                 resource_class=rp.rc_name,
-                amount=requested_resources[rp.rc_name]))
-=======
-                resource_class=rc_cache.RC_CACHE.string_from_id(rp.rc_id),
-                amount=rg_ctx.resources[rp.rc_id]))
->>>>>>> 4cca0ee1
+                amount=rg_ctx.resources[rp.rc_name]))
 
     # Next, build up a set of allocation requests. These allocation requests
     # are AllocationRequest objects, containing resource provider UUIDs,
@@ -488,18 +387,9 @@
     AllocationRequest and ProviderSummary objects due to not having to
     determine requests across multiple providers.
 
-<<<<<<< HEAD
-    :param ctx: placement.context.RequestContext object
-    :param requested_resources: dict, keyed by resource class name, of amounts
-                                being requested for that resource class
-    :param rp_tuples: List of two-tuples of
-                      (provider UUID, root provider UUID)s for providers that
-                      matched the requested resources
-=======
     :param rg_ctx: RequestGroupSearchContext
     :param rp_tuples: List of two-tuples of (provider ID, root provider ID)s
                       for providers that matched the requested resources
->>>>>>> 4cca0ee1
     """
     if not rp_tuples:
         return [], []
@@ -508,20 +398,12 @@
     root_uuids = set(p[1] for p in rp_tuples)
 
     # Grab usage summaries for each provider
-<<<<<<< HEAD
-    usages = _get_usages_by_provider_tree(ctx, root_uuids)
-=======
-    usages = _get_usages_by_provider_tree(rg_ctx.context, root_ids)
->>>>>>> 4cca0ee1
+    usages = _get_usages_by_provider_tree(rg_ctx.context, root_uuids)
 
     # Get a dict, keyed by resource provider UUID, of trait string names
     # that provider has associated with it
-<<<<<<< HEAD
-    prov_traits = trait_obj.get_traits_by_provider_tree(ctx, root_uuids)
-=======
-    prov_traits = trait_obj.get_traits_by_provider_tree(
-        rg_ctx.context, root_ids)
->>>>>>> 4cca0ee1
+    prov_traits = trait_obj.get_traits_by_provider_tree(rg_ctx.context,
+            root_uuids)
 
     # Get a dict, keyed by resource provider UUID, of ProviderSummary
     # objects for all providers
@@ -531,24 +413,17 @@
     # are AllocationRequest objects, containing resource provider UUIDs,
     # resource class names and amounts to consume from that resource provider
     alloc_requests = []
-<<<<<<< HEAD
     for rp_uuid, root_uuid in rp_tuples:
         rp_summary = summaries[rp_uuid]
-        req_obj = _allocation_request_for_provider(ctx, requested_resources,
-                rp_summary.resource_provider)
-        alloc_requests.append(req_obj)
-=======
-    for rp_id, root_id in rp_tuples:
-        rp_summary = summaries[rp_id]
-        req_obj = _allocation_request_for_provider(
-            rg_ctx.context, rg_ctx.resources, rp_summary.resource_provider)
+        req_obj = _allocation_request_for_provider(rg_ctx.context,
+                rg_ctx.resources, rp_summary.resource_provider)
         alloc_requests.append(req_obj)
         # If this is a sharing provider, we have to include an extra
         # AllocationRequest for every possible anchor.
         traits = rp_summary.traits
         if os_traits.MISC_SHARES_VIA_AGGREGATE in traits:
             anchors = set([p[1] for p in res_ctx.anchors_for_sharing_providers(
-                rg_ctx.context, [rp_summary.resource_provider.id])])
+                rg_ctx.context, [rp_summary.resource_provider.uuid])])
             for anchor in anchors:
                 # We already added self
                 if anchor == rp_summary.resource_provider.root_provider_uuid:
@@ -556,7 +431,6 @@
                 req_obj = copy.copy(req_obj)
                 req_obj.anchor_root_provider_uuid = anchor
                 alloc_requests.append(req_obj)
->>>>>>> 4cca0ee1
     return alloc_requests, list(summaries.values())
 
 
@@ -608,14 +482,9 @@
     # Before we go creating provider summary objects, first grab all the
     # provider information (including root, parent and UUID information) for
     # all providers involved in our operation
-<<<<<<< HEAD
     rp_uuids = list(set(usage["resource_provider_uuid"] for usage in usages))
-    provider_dict = rp_obj.provider_uuids_from_rp_uuids(context, rp_uuids)
+    provider_dict = res_ctx.provider_uuids_from_rp_uuids(context, rp_uuids)
     provider_uuids = list(provider_dict.keys())
-=======
-    rp_ids = set(usage['resource_provider_id'] for usage in usages)
-    provider_ids = res_ctx.provider_ids_from_rp_ids(context, rp_ids)
->>>>>>> 4cca0ee1
 
     # Build up a dict, keyed by resource provider UUID, of ProviderSummary
     # objects containing one or more ProviderSummaryResource objects
@@ -635,13 +504,9 @@
             )
             summaries[rp_uuid] = summary
 
-<<<<<<< HEAD
         traits = prov_traits[rp_uuid]
         summary.traits = [trait_obj.Trait(context, name=tname)
                           for tname in traits]
-=======
-        summary.traits = prov_traits[rp_id]
->>>>>>> 4cca0ee1
 
         rc_name = usage['resource_class_name']
         if rc_name is None:
@@ -682,36 +547,18 @@
                          resource providers to be checked if they collectively
                          satisfy trait constraints in the required_traits and
                          forbidden_traits parameters.
-<<<<<<< HEAD
     :param summaries: dict, keyed by resource provider UUID, of ProviderSummary
                       objects containing usage and trait information for
                       resource providers involved in the overall request
-    :param prov_traits: A dict, keyed by resource provider UUID, of
-                        string trait names associated with that provider
-    :param required_traits: A list of trait string names that each *allocation
-                            request's set of providers* must *collectively*
-                            have associated with them
-    :param forbidden_traits: A list of trait string names that a resource
-                             provider must not have.
-=======
-    :param summaries: dict, keyed by resource provider id, of ProviderSummary
-                      objects containing usage and trait information for
-                      resource providers involved in the overall request
-    :param required_traits: A map, keyed by trait string name, of required
-                            trait internal IDs that each *allocation request's
-                            set of providers* must *collectively* have
-                            associated with them
-    :param forbidden_traits: A map, keyed by trait string name, of trait
-                             internal IDs that a resource provider must
-                             not have.
->>>>>>> 4cca0ee1
     """
     all_prov_ids = []
     all_traits = set()
     for res_req in res_requests:
-        rp_id = res_req.resource_provider.id
-        rp_summary = summaries[rp_id]
-        rp_traits = set(rp_summary.traits)
+        rp_uuid = res_req.resource_provider.uuid
+        for rp_id, summary in summaries.items():
+            if summary.resource_provider.uuid == rp_uuid:
+                break
+        rp_traits = set(prov_traits.get(rp_id, []))
 
         # Check if there are forbidden_traits
         conflict_traits = set(forbidden_traits) & set(rp_traits)
@@ -775,7 +622,6 @@
     """Returns a row iterator of usage records grouped by provider UUID
     for all resource providers in all trees indicated in the ``root_uuids``.
     """
-<<<<<<< HEAD
     query = """
             MATCH (rp:RESOURCE_PROVIDER)-[*0..99]->()-[:PROVIDES]->(inv)
             WHERE rp.uuid IN %s
@@ -793,78 +639,6 @@
     """ % list(root_uuids)
     result = context.tx.run(query).data()
     return result
-=======
-    # We build up a SQL expression that looks like this:
-    # SELECT
-    #   rp.id as resource_provider_id
-    # , rp.uuid as resource_provider_uuid
-    # , inv.resource_class_id
-    # , inv.total
-    # , inv.reserved
-    # , inv.allocation_ratio
-    # , inv.max_unit
-    # , usage.used
-    # FROM resource_providers AS rp
-    # LEFT JOIN inventories AS inv
-    #  ON rp.id = inv.resource_provider_id
-    # LEFT JOIN (
-    #   SELECT resource_provider_id, resource_class_id, SUM(used) as used
-    #   FROM allocations
-    #   JOIN resource_providers
-    #     ON allocations.resource_provider_id = resource_providers.id
-    #     AND (resource_providers.root_provider_id IN($root_ids)
-    #          OR resource_providers.id IN($root_ids))
-    #   GROUP BY resource_provider_id, resource_class_id
-    # )
-    # AS usage
-    #   ON inv.resource_provider_id = usage.resource_provider_id
-    #   AND inv.resource_class_id = usage.resource_class_id
-    # WHERE rp.root_provider_id IN ($root_ids)
-    rpt = sa.alias(_RP_TBL, name="rp")
-    inv = sa.alias(_INV_TBL, name="inv")
-    # Build our derived table (subquery in the FROM clause) that sums used
-    # amounts for resource provider and resource class
-    derived_alloc_to_rp = sa.join(
-        _ALLOC_TBL, _RP_TBL,
-        sa.and_(_ALLOC_TBL.c.resource_provider_id == _RP_TBL.c.id,
-                _RP_TBL.c.root_provider_id.in_(root_ids))
-    )
-    usage = sa.alias(
-        sa.select([
-            _ALLOC_TBL.c.resource_provider_id,
-            _ALLOC_TBL.c.resource_class_id,
-            sql.func.sum(_ALLOC_TBL.c.used).label('used'),
-        ]).select_from(derived_alloc_to_rp).group_by(
-            _ALLOC_TBL.c.resource_provider_id,
-            _ALLOC_TBL.c.resource_class_id
-        ),
-        name='usage')
-    # Build a join between the resource providers and inventories table
-    rpt_inv_join = sa.outerjoin(rpt, inv,
-                                rpt.c.id == inv.c.resource_provider_id)
-    # And then join to the derived table of usages
-    usage_join = sa.outerjoin(
-        rpt_inv_join,
-        usage,
-        sa.and_(
-            usage.c.resource_provider_id == inv.c.resource_provider_id,
-            usage.c.resource_class_id == inv.c.resource_class_id,
-        ),
-    )
-    query = sa.select([
-        rpt.c.id.label("resource_provider_id"),
-        rpt.c.uuid.label("resource_provider_uuid"),
-        inv.c.resource_class_id,
-        inv.c.total,
-        inv.c.reserved,
-        inv.c.allocation_ratio,
-        inv.c.max_unit,
-        usage.c.used,
-    ]).select_from(usage_join).where(
-        rpt.c.root_provider_id.in_(root_ids)
-    )
-    return ctx.session.execute(query).fetchall()
->>>>>>> 4cca0ee1
 
 
 def _exceeds_capacity(areq, psum_res_by_rp_rc):
