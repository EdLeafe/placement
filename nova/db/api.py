# vim: tabstop=4 shiftwidth=4 softtabstop=4

# Copyright 2010 United States Government as represented by the
# Administrator of the National Aeronautics and Space Administration.
# All Rights Reserved.
#
#    Licensed under the Apache License, Version 2.0 (the "License"); you may
#    not use this file except in compliance with the License. You may obtain
#    a copy of the License at
#
#         http://www.apache.org/licenses/LICENSE-2.0
#
#    Unless required by applicable law or agreed to in writing, software
#    distributed under the License is distributed on an "AS IS" BASIS, WITHOUT
#    WARRANTIES OR CONDITIONS OF ANY KIND, either express or implied. See the
#    License for the specific language governing permissions and limitations
#    under the License.

"""Defines interface for DB access.

The underlying driver is loaded as a :class:`LazyPluggable`.

**Related Flags**

:db_backend:  string to lookup in the list of LazyPluggable backends.
              `sqlalchemy` is the only supported backend right now.

:sql_connection:  string specifying the sqlalchemy connection to use, like:
                  `sqlite:///var/lib/nova/nova.sqlite`.

:enable_new_services:  when adding a new service to the database, is it in the
                       pool of available hardware (Default: True)

"""

from nova import exception
from nova import flags
from nova import utils


FLAGS = flags.FLAGS
flags.DEFINE_string('db_backend', 'sqlalchemy',
                    'The backend to use for db')
flags.DEFINE_boolean('enable_new_services', True,
                     'Services to be added to the available pool on create')
flags.DEFINE_string('instance_name_template', 'instance-%08x',
                    'Template string to be used to generate instance names')
flags.DEFINE_string('volume_name_template', 'volume-%08x',
                    'Template string to be used to generate instance names')
flags.DEFINE_string('snapshot_name_template', 'snapshot-%08x',
<<<<<<< HEAD
                    'Template string to be used to generate instance names')
=======
                    'Template string to be used to generate snapshot names')
>>>>>>> a1d8d52b


IMPL = utils.LazyPluggable(FLAGS['db_backend'],
                           sqlalchemy='nova.db.sqlalchemy.api')


class NoMoreAddresses(exception.Error):
    """No more available addresses."""
    pass


class NoMoreBlades(exception.Error):
    """No more available blades."""
    pass


class NoMoreNetworks(exception.Error):
    """No more available networks."""
    pass


class NoMoreTargets(exception.Error):
    """No more available blades"""
    pass


###################


def service_destroy(context, instance_id):
    """Destroy the service or raise if it does not exist."""
    return IMPL.service_destroy(context, instance_id)


def service_get(context, service_id):
    """Get a service or raise if it does not exist."""
    return IMPL.service_get(context, service_id)


def service_get_by_host_and_topic(context, host, topic):
    """Get a service by host it's on and topic it listens to."""
    return IMPL.service_get_by_host_and_topic(context, host, topic)


def service_get_all(context, disabled=None):
    """Get all services."""
    return IMPL.service_get_all(context, disabled)


def service_get_all_by_topic(context, topic):
    """Get all services for a given topic."""
    return IMPL.service_get_all_by_topic(context, topic)


def service_get_all_by_host(context, host):
    """Get all services for a given host."""
    return IMPL.service_get_all_by_host(context, host)


def service_get_all_compute_by_host(context, host):
    """Get all compute services for a given host."""
    return IMPL.service_get_all_compute_by_host(context, host)


def service_get_all_compute_sorted(context):
    """Get all compute services sorted by instance count.

    :returns: a list of (Service, instance_count) tuples.

    """
    return IMPL.service_get_all_compute_sorted(context)


def service_get_all_network_sorted(context):
    """Get all network services sorted by network count.

    :returns: a list of (Service, network_count) tuples.

    """
    return IMPL.service_get_all_network_sorted(context)


def service_get_all_volume_sorted(context):
    """Get all volume services sorted by volume count.

    :returns: a list of (Service, volume_count) tuples.

    """
    return IMPL.service_get_all_volume_sorted(context)


def service_get_by_args(context, host, binary):
    """Get the state of an service by node name and binary."""
    return IMPL.service_get_by_args(context, host, binary)


def service_create(context, values):
    """Create a service from the values dictionary."""
    return IMPL.service_create(context, values)


def service_update(context, service_id, values):
    """Set the given properties on an service and update it.

    Raises NotFound if service does not exist.

    """
    return IMPL.service_update(context, service_id, values)


###################


def compute_node_get(context, compute_id, session=None):
    """Get an computeNode or raise if it does not exist."""
    return IMPL.compute_node_get(context, compute_id)


def compute_node_create(context, values):
    """Create a computeNode from the values dictionary."""
    return IMPL.compute_node_create(context, values)


def compute_node_update(context, compute_id, values):
    """Set the given properties on an computeNode and update it.

    Raises NotFound if computeNode does not exist.

    """

    return IMPL.compute_node_update(context, compute_id, values)


###################


def certificate_create(context, values):
    """Create a certificate from the values dictionary."""
    return IMPL.certificate_create(context, values)


def certificate_destroy(context, certificate_id):
    """Destroy the certificate or raise if it does not exist."""
    return IMPL.certificate_destroy(context, certificate_id)


def certificate_get_all_by_project(context, project_id):
    """Get all certificates for a project."""
    return IMPL.certificate_get_all_by_project(context, project_id)


def certificate_get_all_by_user(context, user_id):
    """Get all certificates for a user."""
    return IMPL.certificate_get_all_by_user(context, user_id)


def certificate_get_all_by_user_and_project(context, user_id, project_id):
    """Get all certificates for a user and project."""
    return IMPL.certificate_get_all_by_user_and_project(context,
                                                        user_id,
                                                        project_id)


def certificate_update(context, certificate_id, values):
    """Set the given properties on an certificate and update it.

    Raises NotFound if service does not exist.

    """
    return IMPL.certificate_update(context, certificate_id, values)


###################


def floating_ip_allocate_address(context, host, project_id):
    """Allocate free floating ip and return the address.

    Raises if one is not available.

    """
    return IMPL.floating_ip_allocate_address(context, host, project_id)


def floating_ip_create(context, values):
    """Create a floating ip from the values dictionary."""
    return IMPL.floating_ip_create(context, values)


def floating_ip_count_by_project(context, project_id):
    """Count floating ips used by project."""
    return IMPL.floating_ip_count_by_project(context, project_id)


def floating_ip_deallocate(context, address):
    """Deallocate an floating ip by address."""
    return IMPL.floating_ip_deallocate(context, address)


def floating_ip_destroy(context, address):
    """Destroy the floating_ip or raise if it does not exist."""
    return IMPL.floating_ip_destroy(context, address)


def floating_ip_disassociate(context, address):
    """Disassociate an floating ip from a fixed ip by address.

    :returns: the address of the existing fixed ip.

    """
    return IMPL.floating_ip_disassociate(context, address)


def floating_ip_fixed_ip_associate(context, floating_address, fixed_address):
    """Associate an floating ip to a fixed_ip by address."""
    return IMPL.floating_ip_fixed_ip_associate(context,
                                               floating_address,
                                               fixed_address)


def floating_ip_get_all(context):
    """Get all floating ips."""
    return IMPL.floating_ip_get_all(context)


def floating_ip_get_all_by_host(context, host):
    """Get all floating ips by host."""
    return IMPL.floating_ip_get_all_by_host(context, host)


def floating_ip_get_all_by_project(context, project_id):
    """Get all floating ips by project."""
    return IMPL.floating_ip_get_all_by_project(context, project_id)


def floating_ip_get_by_address(context, address):
    """Get a floating ip by address or raise if it doesn't exist."""
    return IMPL.floating_ip_get_by_address(context, address)


def floating_ip_update(context, address, values):
    """Update a floating ip by address or raise if it doesn't exist."""
    return IMPL.floating_ip_update(context, address, values)


def floating_ip_set_auto_assigned(context, address):
    """Set auto_assigned flag to floating ip"""
    return IMPL.floating_ip_set_auto_assigned(context, address)

####################


def migration_update(context, id, values):
    """Update a migration instance."""
    return IMPL.migration_update(context, id, values)


def migration_create(context, values):
    """Create a migration record."""
    return IMPL.migration_create(context, values)


def migration_get(context, migration_id):
    """Finds a migration by the id."""
    return IMPL.migration_get(context, migration_id)


def migration_get_by_instance_and_status(context, instance_id, status):
    """Finds a migration by the instance id its migrating."""
    return IMPL.migration_get_by_instance_and_status(context, instance_id,
            status)

####################


def fixed_ip_associate(context, address, instance_id):
    """Associate fixed ip to instance.

    Raises if fixed ip is not available.

    """
    return IMPL.fixed_ip_associate(context, address, instance_id)


def fixed_ip_associate_pool(context, network_id, instance_id):
    """Find free ip in network and associate it to instance.

    Raises if one is not available.

    """
    return IMPL.fixed_ip_associate_pool(context, network_id, instance_id)


def fixed_ip_create(context, values):
    """Create a fixed ip from the values dictionary."""
    return IMPL.fixed_ip_create(context, values)


def fixed_ip_disassociate(context, address):
    """Disassociate a fixed ip from an instance by address."""
    return IMPL.fixed_ip_disassociate(context, address)


def fixed_ip_disassociate_all_by_timeout(context, host, time):
    """Disassociate old fixed ips from host."""
    return IMPL.fixed_ip_disassociate_all_by_timeout(context, host, time)


def fixed_ip_get_all(context):
    """Get all defined fixed ips."""
    return IMPL.fixed_ip_get_all(context)


def fixed_ip_get_all_by_host(context, host):
    """Get all defined fixed ips used by a host."""
    return IMPL.fixed_ip_get_all_by_host(context, host)


def fixed_ip_get_by_address(context, address):
    """Get a fixed ip by address or raise if it does not exist."""
    return IMPL.fixed_ip_get_by_address(context, address)


def fixed_ip_get_all_by_instance(context, instance_id):
    """Get fixed ips by instance or raise if none exist."""
    return IMPL.fixed_ip_get_all_by_instance(context, instance_id)


def fixed_ip_get_instance(context, address):
    """Get an instance for a fixed ip by address."""
    return IMPL.fixed_ip_get_instance(context, address)


def fixed_ip_get_instance_v6(context, address):
    return IMPL.fixed_ip_get_instance_v6(context, address)


def fixed_ip_get_network(context, address):
    """Get a network for a fixed ip by address."""
    return IMPL.fixed_ip_get_network(context, address)


def fixed_ip_update(context, address, values):
    """Create a fixed ip from the values dictionary."""
    return IMPL.fixed_ip_update(context, address, values)


####################


def instance_create(context, values):
    """Create an instance from the values dictionary."""
    return IMPL.instance_create(context, values)


def instance_data_get_for_project(context, project_id):
    """Get (instance_count, total_cores, total_ram) for project."""
    return IMPL.instance_data_get_for_project(context, project_id)


def instance_destroy(context, instance_id):
    """Destroy the instance or raise if it does not exist."""
    return IMPL.instance_destroy(context, instance_id)


def instance_stop(context, instance_id):
    """Stop the instance or raise if it does not exist."""
    return IMPL.instance_stop(context, instance_id)


def instance_get(context, instance_id):
    """Get an instance or raise if it does not exist."""
    return IMPL.instance_get(context, instance_id)


def instance_get_all(context):
    """Get all instances."""
    return IMPL.instance_get_all(context)


def instance_get_all_by_user(context, user_id):
    """Get all instances."""
    return IMPL.instance_get_all_by_user(context, user_id)


def instance_get_all_by_project(context, project_id):
    """Get all instance belonging to a project."""
    return IMPL.instance_get_all_by_project(context, project_id)


def instance_get_all_by_host(context, host):
    """Get all instance belonging to a host."""
    return IMPL.instance_get_all_by_host(context, host)


def instance_get_all_by_reservation(context, reservation_id):
    """Get all instance belonging to a reservation."""
    return IMPL.instance_get_all_by_reservation(context, reservation_id)


def instance_get_fixed_address(context, instance_id):
    """Get the fixed ip address of an instance."""
    return IMPL.instance_get_fixed_address(context, instance_id)


def instance_get_fixed_address_v6(context, instance_id):
    return IMPL.instance_get_fixed_address_v6(context, instance_id)


def instance_get_floating_address(context, instance_id):
    """Get the first floating ip address of an instance."""
    return IMPL.instance_get_floating_address(context, instance_id)


def instance_get_project_vpn(context, project_id):
    """Get a vpn instance by project or return None."""
    return IMPL.instance_get_project_vpn(context, project_id)


def instance_set_state(context, instance_id, state, description=None):
    """Set the state of an instance."""
    return IMPL.instance_set_state(context, instance_id, state, description)


def instance_update(context, instance_id, values):
    """Set the given properties on an instance and update it.

    Raises NotFound if instance does not exist.

    """
    return IMPL.instance_update(context, instance_id, values)


def instance_add_security_group(context, instance_id, security_group_id):
    """Associate the given security group with the given instance."""
    return IMPL.instance_add_security_group(context, instance_id,
                                            security_group_id)


def instance_get_vcpu_sum_by_host_and_project(context, hostname, proj_id):
    """Get instances.vcpus by host and project."""
    return IMPL.instance_get_vcpu_sum_by_host_and_project(context,
                                                          hostname,
                                                          proj_id)


def instance_get_memory_sum_by_host_and_project(context, hostname, proj_id):
    """Get amount of memory by host and project."""
    return IMPL.instance_get_memory_sum_by_host_and_project(context,
                                                            hostname,
                                                            proj_id)


def instance_get_disk_sum_by_host_and_project(context, hostname, proj_id):
    """Get total amount of disk by host and project."""
    return IMPL.instance_get_disk_sum_by_host_and_project(context,
                                                          hostname,
                                                          proj_id)


def instance_action_create(context, values):
    """Create an instance action from the values dictionary."""
    return IMPL.instance_action_create(context, values)


def instance_get_actions(context, instance_id):
    """Get instance actions by instance id."""
    return IMPL.instance_get_actions(context, instance_id)


###################


def key_pair_create(context, values):
    """Create a key_pair from the values dictionary."""
    return IMPL.key_pair_create(context, values)


def key_pair_destroy(context, user_id, name):
    """Destroy the key_pair or raise if it does not exist."""
    return IMPL.key_pair_destroy(context, user_id, name)


def key_pair_destroy_all_by_user(context, user_id):
    """Destroy all key_pairs by user."""
    return IMPL.key_pair_destroy_all_by_user(context, user_id)


def key_pair_get(context, user_id, name):
    """Get a key_pair or raise if it does not exist."""
    return IMPL.key_pair_get(context, user_id, name)


def key_pair_get_all_by_user(context, user_id):
    """Get all key_pairs by user."""
    return IMPL.key_pair_get_all_by_user(context, user_id)


####################


def network_associate(context, project_id):
    """Associate a free network to a project."""
    return IMPL.network_associate(context, project_id)


def network_count(context):
    """Return the number of networks."""
    return IMPL.network_count(context)


def network_count_allocated_ips(context, network_id):
    """Return the number of allocated non-reserved ips in the network."""
    return IMPL.network_count_allocated_ips(context, network_id)


def network_count_available_ips(context, network_id):
    """Return the number of available ips in the network."""
    return IMPL.network_count_available_ips(context, network_id)


def network_count_reserved_ips(context, network_id):
    """Return the number of reserved ips in the network."""
    return IMPL.network_count_reserved_ips(context, network_id)


def network_create_safe(context, values):
    """Create a network from the values dict.

    The network is only returned if the create succeeds. If the create violates
    constraints because the network already exists, no exception is raised.

    """
    return IMPL.network_create_safe(context, values)


def network_delete_safe(context, network_id):
    """Delete network with key network_id.

    This method assumes that the network is not associated with any project

    """
    return IMPL.network_delete_safe(context, network_id)


def network_create_fixed_ips(context, network_id, num_vpn_clients):
    """Create the ips for the network, reserving sepecified ips."""
    return IMPL.network_create_fixed_ips(context, network_id, num_vpn_clients)


def network_disassociate(context, network_id):
    """Disassociate the network from project or raise if it does not exist."""
    return IMPL.network_disassociate(context, network_id)


def network_disassociate_all(context):
    """Disassociate all networks from projects."""
    return IMPL.network_disassociate_all(context)


def network_get(context, network_id):
    """Get an network or raise if it does not exist."""
    return IMPL.network_get(context, network_id)


def network_get_all(context):
    """Return all defined networks."""
    return IMPL.network_get_all(context)


# pylint: disable=C0103
def network_get_associated_fixed_ips(context, network_id):
    """Get all network's ips that have been associated."""
    return IMPL.network_get_associated_fixed_ips(context, network_id)


def network_get_by_bridge(context, bridge):
    """Get a network by bridge or raise if it does not exist."""
    return IMPL.network_get_by_bridge(context, bridge)


def network_get_by_cidr(context, cidr):
    """Get a network by cidr or raise if it does not exist"""
    return IMPL.network_get_by_cidr(context, cidr)


def network_get_by_instance(context, instance_id):
    """Get a network by instance id or raise if it does not exist."""
    return IMPL.network_get_by_instance(context, instance_id)


def network_get_all_by_instance(context, instance_id):
    """Get all networks by instance id or raise if none exist."""
    return IMPL.network_get_all_by_instance(context, instance_id)


def network_get_index(context, network_id):
    """Get non-conflicting index for network."""
    return IMPL.network_get_index(context, network_id)


def network_get_vpn_ip(context, network_id):
    """Get non-conflicting index for network."""
    return IMPL.network_get_vpn_ip(context, network_id)


def network_set_cidr(context, network_id, cidr):
    """Set the Classless Inner Domain Routing for the network."""
    return IMPL.network_set_cidr(context, network_id, cidr)


def network_set_host(context, network_id, host_id):
    """Safely set the host for network."""
    return IMPL.network_set_host(context, network_id, host_id)


def network_update(context, network_id, values):
    """Set the given properties on an network and update it.

    Raises NotFound if network does not exist.

    """
    return IMPL.network_update(context, network_id, values)


###################


def project_get_network(context, project_id, associate=True):
    """Return the network associated with the project.

    If associate is true, it will attempt to associate a new
    network if one is not found, otherwise it returns None.

    """
    return IMPL.project_get_network(context, project_id, associate)


def project_get_network_v6(context, project_id):
    return IMPL.project_get_network_v6(context, project_id)


###################


def queue_get_for(context, topic, physical_node_id):
    """Return a channel to send a message to a node with a topic."""
    return IMPL.queue_get_for(context, topic, physical_node_id)


###################


def export_device_count(context):
    """Return count of export devices."""
    return IMPL.export_device_count(context)


def export_device_create_safe(context, values):
    """Create an export_device from the values dictionary.

    The device is not returned. If the create violates the unique
    constraints because the shelf_id and blade_id already exist,
    no exception is raised.

    """
    return IMPL.export_device_create_safe(context, values)


###################


def iscsi_target_count_by_host(context, host):
    """Return count of export devices."""
    return IMPL.iscsi_target_count_by_host(context, host)


def iscsi_target_create_safe(context, values):
    """Create an iscsi_target from the values dictionary.

    The device is not returned. If the create violates the unique
    constraints because the iscsi_target and host already exist,
    no exception is raised.

    """
    return IMPL.iscsi_target_create_safe(context, values)


###############


def auth_token_destroy(context, token_id):
    """Destroy an auth token."""
    return IMPL.auth_token_destroy(context, token_id)


def auth_token_get(context, token_hash):
    """Retrieves a token given the hash representing it."""
    return IMPL.auth_token_get(context, token_hash)


def auth_token_update(context, token_hash, values):
    """Updates a token given the hash representing it."""
    return IMPL.auth_token_update(context, token_hash, values)


def auth_token_create(context, token):
    """Creates a new token."""
    return IMPL.auth_token_create(context, token)


###################


def quota_create(context, project_id, resource, limit):
    """Create a quota for the given project and resource."""
    return IMPL.quota_create(context, project_id, resource, limit)


def quota_get(context, project_id, resource):
    """Retrieve a quota or raise if it does not exist."""
    return IMPL.quota_get(context, project_id, resource)


def quota_get_all_by_project(context, project_id):
    """Retrieve all quotas associated with a given project."""
    return IMPL.quota_get_all_by_project(context, project_id)


def quota_update(context, project_id, resource, limit):
    """Update a quota or raise if it does not exist."""
    return IMPL.quota_update(context, project_id, resource, limit)


def quota_destroy(context, project_id, resource):
    """Destroy the quota or raise if it does not exist."""
    return IMPL.quota_destroy(context, project_id, resource)


def quota_destroy_all_by_project(context, project_id):
    """Destroy all quotas associated with a given project."""
    return IMPL.quota_get_all_by_project(context, project_id)


###################


def volume_allocate_shelf_and_blade(context, volume_id):
    """Atomically allocate a free shelf and blade from the pool."""
    return IMPL.volume_allocate_shelf_and_blade(context, volume_id)


def volume_allocate_iscsi_target(context, volume_id, host):
    """Atomically allocate a free iscsi_target from the pool."""
    return IMPL.volume_allocate_iscsi_target(context, volume_id, host)


def volume_attached(context, volume_id, instance_id, mountpoint):
    """Ensure that a volume is set as attached."""
    return IMPL.volume_attached(context, volume_id, instance_id, mountpoint)


def volume_create(context, values):
    """Create a volume from the values dictionary."""
    return IMPL.volume_create(context, values)


def volume_data_get_for_project(context, project_id):
    """Get (volume_count, gigabytes) for project."""
    return IMPL.volume_data_get_for_project(context, project_id)


def volume_destroy(context, volume_id):
    """Destroy the volume or raise if it does not exist."""
    return IMPL.volume_destroy(context, volume_id)


def volume_detached(context, volume_id):
    """Ensure that a volume is set as detached."""
    return IMPL.volume_detached(context, volume_id)


def volume_get(context, volume_id):
    """Get a volume or raise if it does not exist."""
    return IMPL.volume_get(context, volume_id)


def volume_get_all(context):
    """Get all volumes."""
    return IMPL.volume_get_all(context)


def volume_get_all_by_host(context, host):
    """Get all volumes belonging to a host."""
    return IMPL.volume_get_all_by_host(context, host)


def volume_get_all_by_instance(context, instance_id):
    """Get all volumes belonging to a instance."""
    return IMPL.volume_get_all_by_instance(context, instance_id)


def volume_get_all_by_project(context, project_id):
    """Get all volumes belonging to a project."""
    return IMPL.volume_get_all_by_project(context, project_id)


def volume_get_by_ec2_id(context, ec2_id):
    """Get a volume by ec2 id."""
    return IMPL.volume_get_by_ec2_id(context, ec2_id)


def volume_get_instance(context, volume_id):
    """Get the instance that a volume is attached to."""
    return IMPL.volume_get_instance(context, volume_id)


def volume_get_shelf_and_blade(context, volume_id):
    """Get the shelf and blade allocated to the volume."""
    return IMPL.volume_get_shelf_and_blade(context, volume_id)


def volume_get_iscsi_target_num(context, volume_id):
    """Get the target num (tid) allocated to the volume."""
    return IMPL.volume_get_iscsi_target_num(context, volume_id)


def volume_update(context, volume_id, values):
    """Set the given properties on an volume and update it.

    Raises NotFound if volume does not exist.

    """
    return IMPL.volume_update(context, volume_id, values)


####################


def snapshot_create(context, values):
    """Create a snapshot from the values dictionary."""
    return IMPL.snapshot_create(context, values)


def snapshot_destroy(context, snapshot_id):
    """Destroy the snapshot or raise if it does not exist."""
    return IMPL.snapshot_destroy(context, snapshot_id)


def snapshot_get(context, snapshot_id):
    """Get a snapshot or raise if it does not exist."""
    return IMPL.snapshot_get(context, snapshot_id)


def snapshot_get_all(context):
    """Get all snapshots."""
    return IMPL.snapshot_get_all(context)


def snapshot_get_all_by_project(context, project_id):
    """Get all snapshots belonging to a project."""
    return IMPL.snapshot_get_all_by_project(context, project_id)


def snapshot_update(context, snapshot_id, values):
    """Set the given properties on an snapshot and update it.

    Raises NotFound if snapshot does not exist.

    """
    return IMPL.snapshot_update(context, snapshot_id, values)


####################


<<<<<<< HEAD
def block_device_mapping_create(context, values):
    """Create an entry of block device mapping"""
    return IMPL.block_device_mapping_create(context, values)


def block_device_mapping_update(context, bdm_id, values):
    """Create an entry of block device mapping"""
    return IMPL.block_device_mapping_update(context, bdm_id, values)


def block_device_mapping_get_all_by_instance(context, instance_id):
    """Get all block device mapping belonging to a instance"""
    return IMPL.block_device_mapping_get_all_by_instance(context, instance_id)


def block_device_mapping_destroy(context, bdm_id):
    """Destroy the block device mapping."""
    return IMPL.block_device_mapping_destroy(context, bdm_id)


def block_device_mapping_destroy_by_instance_and_volume(context, instance_id,
                                                        volume_id):
    """Destroy the block device mapping or raise if it does not exist."""
    return IMPL.block_device_mapping_destroy_by_instance_and_volume(
        context, instance_id, volume_id)


####################


=======
>>>>>>> a1d8d52b
def security_group_get_all(context):
    """Get all security groups."""
    return IMPL.security_group_get_all(context)


def security_group_get(context, security_group_id):
    """Get security group by its id."""
    return IMPL.security_group_get(context, security_group_id)


def security_group_get_by_name(context, project_id, group_name):
    """Returns a security group with the specified name from a project."""
    return IMPL.security_group_get_by_name(context, project_id, group_name)


def security_group_get_by_project(context, project_id):
    """Get all security groups belonging to a project."""
    return IMPL.security_group_get_by_project(context, project_id)


def security_group_get_by_instance(context, instance_id):
    """Get security groups to which the instance is assigned."""
    return IMPL.security_group_get_by_instance(context, instance_id)


def security_group_exists(context, project_id, group_name):
    """Indicates if a group name exists in a project."""
    return IMPL.security_group_exists(context, project_id, group_name)


def security_group_create(context, values):
    """Create a new security group."""
    return IMPL.security_group_create(context, values)


def security_group_destroy(context, security_group_id):
    """Deletes a security group."""
    return IMPL.security_group_destroy(context, security_group_id)


def security_group_destroy_all(context):
    """Deletes a security group."""
    return IMPL.security_group_destroy_all(context)


####################


def security_group_rule_create(context, values):
    """Create a new security group."""
    return IMPL.security_group_rule_create(context, values)


def security_group_rule_get_by_security_group(context, security_group_id):
    """Get all rules for a a given security group."""
    return IMPL.security_group_rule_get_by_security_group(context,
                                                          security_group_id)


def security_group_rule_get_by_security_group_grantee(context,
                                                      security_group_id):
    """Get all rules that grant access to the given security group."""
    return IMPL.security_group_rule_get_by_security_group_grantee(context,
                                                             security_group_id)


def security_group_rule_destroy(context, security_group_rule_id):
    """Deletes a security group rule."""
    return IMPL.security_group_rule_destroy(context, security_group_rule_id)


###################


def user_get(context, id):
    """Get user by id."""
    return IMPL.user_get(context, id)


def user_get_by_uid(context, uid):
    """Get user by uid."""
    return IMPL.user_get_by_uid(context, uid)


def user_get_by_access_key(context, access_key):
    """Get user by access key."""
    return IMPL.user_get_by_access_key(context, access_key)


def user_create(context, values):
    """Create a new user."""
    return IMPL.user_create(context, values)


def user_delete(context, id):
    """Delete a user."""
    return IMPL.user_delete(context, id)


def user_get_all(context):
    """Create a new user."""
    return IMPL.user_get_all(context)


def user_add_role(context, user_id, role):
    """Add another global role for user."""
    return IMPL.user_add_role(context, user_id, role)


def user_remove_role(context, user_id, role):
    """Remove global role from user."""
    return IMPL.user_remove_role(context, user_id, role)


def user_get_roles(context, user_id):
    """Get global roles for user."""
    return IMPL.user_get_roles(context, user_id)


def user_add_project_role(context, user_id, project_id, role):
    """Add project role for user."""
    return IMPL.user_add_project_role(context, user_id, project_id, role)


def user_remove_project_role(context, user_id, project_id, role):
    """Remove project role from user."""
    return IMPL.user_remove_project_role(context, user_id, project_id, role)


def user_get_roles_for_project(context, user_id, project_id):
    """Return list of roles a user holds on project."""
    return IMPL.user_get_roles_for_project(context, user_id, project_id)


def user_update(context, user_id, values):
    """Update user."""
    return IMPL.user_update(context, user_id, values)


def project_get(context, id):
    """Get project by id."""
    return IMPL.project_get(context, id)


def project_create(context, values):
    """Create a new project."""
    return IMPL.project_create(context, values)


def project_add_member(context, project_id, user_id):
    """Add user to project."""
    return IMPL.project_add_member(context, project_id, user_id)


def project_get_all(context):
    """Get all projects."""
    return IMPL.project_get_all(context)


def project_get_by_user(context, user_id):
    """Get all projects of which the given user is a member."""
    return IMPL.project_get_by_user(context, user_id)


def project_remove_member(context, project_id, user_id):
    """Remove the given user from the given project."""
    return IMPL.project_remove_member(context, project_id, user_id)


def project_update(context, project_id, values):
    """Update Remove the given user from the given project."""
    return IMPL.project_update(context, project_id, values)


def project_delete(context, project_id):
    """Delete project."""
    return IMPL.project_delete(context, project_id)


###################


def host_get_networks(context, host):
    """All networks for which the given host is the network host."""
    return IMPL.host_get_networks(context, host)


##################


def console_pool_create(context, values):
    """Create console pool."""
    return IMPL.console_pool_create(context, values)


def console_pool_get(context, pool_id):
    """Get a console pool."""
    return IMPL.console_pool_get(context, pool_id)


def console_pool_get_by_host_type(context, compute_host, proxy_host,
                                  console_type):
    """Fetch a console pool for a given proxy host, compute host, and type."""
    return IMPL.console_pool_get_by_host_type(context,
                                              compute_host,
                                              proxy_host,
                                              console_type)


def console_pool_get_all_by_host_type(context, host, console_type):
    """Fetch all pools for given proxy host and type."""
    return IMPL.console_pool_get_all_by_host_type(context,
                                                  host,
                                                  console_type)


def console_create(context, values):
    """Create a console."""
    return IMPL.console_create(context, values)


def console_delete(context, console_id):
    """Delete a console."""
    return IMPL.console_delete(context, console_id)


def console_get_by_pool_instance(context, pool_id, instance_id):
    """Get console entry for a given instance and pool."""
    return IMPL.console_get_by_pool_instance(context, pool_id, instance_id)


def console_get_all_by_instance(context, instance_id):
    """Get consoles for a given instance."""
    return IMPL.console_get_all_by_instance(context, instance_id)


def console_get(context, console_id, instance_id=None):
    """Get a specific console (possibly on a given instance)."""
    return IMPL.console_get(context, console_id, instance_id)


    ##################


def instance_type_create(context, values):
    """Create a new instance type."""
    return IMPL.instance_type_create(context, values)


def instance_type_get_all(context, inactive=False):
    """Get all instance types."""
    return IMPL.instance_type_get_all(context, inactive)


def instance_type_get_by_id(context, id):
    """Get instance type by id."""
    return IMPL.instance_type_get_by_id(context, id)


def instance_type_get_by_name(context, name):
    """Get instance type by name."""
    return IMPL.instance_type_get_by_name(context, name)


def instance_type_get_by_flavor_id(context, id):
    """Get instance type by name."""
    return IMPL.instance_type_get_by_flavor_id(context, id)


def instance_type_destroy(context, name):
    """Delete a instance type."""
    return IMPL.instance_type_destroy(context, name)


def instance_type_purge(context, name):
    """Purges (removes) an instance type from DB.

    Use instance_type_destroy for most cases

    """
    return IMPL.instance_type_purge(context, name)


####################


def zone_create(context, values):
    """Create a new child Zone entry."""
    return IMPL.zone_create(context, values)


def zone_update(context, zone_id, values):
    """Update a child Zone entry."""
    return IMPL.zone_update(context, values)


def zone_delete(context, zone_id):
    """Delete a child Zone."""
    return IMPL.zone_delete(context, zone_id)


def zone_get(context, zone_id):
    """Get a specific child Zone."""
    return IMPL.zone_get(context, zone_id)


def zone_get_all(context):
    """Get all child Zones."""
    return IMPL.zone_get_all(context)


####################


def instance_metadata_get(context, instance_id):
    """Get all metadata for an instance."""
    return IMPL.instance_metadata_get(context, instance_id)


def instance_metadata_delete(context, instance_id, key):
    """Delete the given metadata item."""
    IMPL.instance_metadata_delete(context, instance_id, key)


def instance_metadata_update_or_create(context, instance_id, metadata):
    """Create or update instance metadata."""
    IMPL.instance_metadata_update_or_create(context, instance_id, metadata)<|MERGE_RESOLUTION|>--- conflicted
+++ resolved
@@ -48,11 +48,7 @@
 flags.DEFINE_string('volume_name_template', 'volume-%08x',
                     'Template string to be used to generate instance names')
 flags.DEFINE_string('snapshot_name_template', 'snapshot-%08x',
-<<<<<<< HEAD
-                    'Template string to be used to generate instance names')
-=======
                     'Template string to be used to generate snapshot names')
->>>>>>> a1d8d52b
 
 
 IMPL = utils.LazyPluggable(FLAGS['db_backend'],
@@ -929,7 +925,6 @@
 ####################
 
 
-<<<<<<< HEAD
 def block_device_mapping_create(context, values):
     """Create an entry of block device mapping"""
     return IMPL.block_device_mapping_create(context, values)
@@ -960,8 +955,6 @@
 ####################
 
 
-=======
->>>>>>> a1d8d52b
 def security_group_get_all(context):
     """Get all security groups."""
     return IMPL.security_group_get_all(context)
