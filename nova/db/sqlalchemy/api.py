# vim: tabstop=4 shiftwidth=4 softtabstop=4

# Copyright 2010 United States Government as represented by the
# Administrator of the National Aeronautics and Space Administration.
# All Rights Reserved.
#
#    Licensed under the Apache License, Version 2.0 (the "License"); you may
#    not use this file except in compliance with the License. You may obtain
#    a copy of the License at
#
#         http://www.apache.org/licenses/LICENSE-2.0
#
#    Unless required by applicable law or agreed to in writing, software
#    distributed under the License is distributed on an "AS IS" BASIS, WITHOUT
#    WARRANTIES OR CONDITIONS OF ANY KIND, either express or implied. See the
#    License for the specific language governing permissions and limitations
#    under the License.
"""
Implementation of SQLAlchemy backend.
"""
<<<<<<< HEAD
import re
import traceback
=======
>>>>>>> 7ecabb5a
import warnings

from nova import db
from nova import exception
from nova import flags
from nova import ipv6
from nova import utils
from nova import log as logging
from nova.db.sqlalchemy import models
from nova.db.sqlalchemy.session import get_session
from sqlalchemy import or_
from sqlalchemy.exc import IntegrityError
from sqlalchemy.orm import joinedload
from sqlalchemy.orm import joinedload_all
from sqlalchemy.sql import func
from sqlalchemy.sql.expression import literal_column

FLAGS = flags.FLAGS
LOG = logging.getLogger("nova.db.sqlalchemy")


def is_admin_context(context):
    """Indicates if the request context is an administrator."""
    if not context:
        warnings.warn(_('Use of empty request context is deprecated'),
                      DeprecationWarning)
        raise Exception('die')
    return context.is_admin


def is_user_context(context):
    """Indicates if the request context is a normal user."""
    if not context:
        return False
    if context.is_admin:
        return False
    if not context.user_id or not context.project_id:
        return False
    return True


def authorize_project_context(context, project_id):
    """Ensures a request has permission to access the given project."""
    if is_user_context(context):
        if not context.project:
            raise exception.NotAuthorized()
        elif context.project_id != project_id:
            raise exception.NotAuthorized()


def authorize_user_context(context, user_id):
    """Ensures a request has permission to access the given user."""
    if is_user_context(context):
        if not context.user:
            raise exception.NotAuthorized()
        elif context.user_id != user_id:
            raise exception.NotAuthorized()


def can_read_deleted(context):
    """Indicates if the context has access to deleted objects."""
    if not context:
        return False
    return context.read_deleted


def require_admin_context(f):
    """Decorator to require admin request context.

    The first argument to the wrapped function must be the context.

    """

    def wrapper(*args, **kwargs):
        if not is_admin_context(args[0]):
            raise exception.AdminRequired()
        return f(*args, **kwargs)
    return wrapper


def require_context(f):
    """Decorator to require *any* user or admin context.

    This does no authorization for user or project access matching, see
    :py:func:`authorize_project_context` and
    :py:func:`authorize_user_context`.

    The first argument to the wrapped function must be the context.

    """

    def wrapper(*args, **kwargs):
        if not is_admin_context(args[0]) and not is_user_context(args[0]):
            raise exception.NotAuthorized()
        return f(*args, **kwargs)
    return wrapper


def require_instance_exists(f):
    """Decorator to require the specified instance to exist.

    Requres the wrapped function to use context and instance_id as
    their first two arguments.
    """

    def wrapper(context, instance_id, *args, **kwargs):
        db.api.instance_get(context, instance_id)
        return f(context, instance_id, *args, **kwargs)
    wrapper.__name__ = f.__name__
    return wrapper


###################


@require_admin_context
def service_destroy(context, service_id):
    session = get_session()
    with session.begin():
        service_ref = service_get(context, service_id, session=session)
        service_ref.delete(session=session)

        if service_ref.topic == 'compute' and \
            len(service_ref.compute_node) != 0:
            for c in service_ref.compute_node:
                c.delete(session=session)


@require_admin_context
def service_get(context, service_id, session=None):
    if not session:
        session = get_session()

    result = session.query(models.Service).\
                     options(joinedload('compute_node')).\
                     filter_by(id=service_id).\
                     filter_by(deleted=can_read_deleted(context)).\
                     first()

    if not result:
        raise exception.ServiceNotFound(service_id=service_id)

    return result


@require_admin_context
def service_get_all(context, disabled=None):
    session = get_session()
    query = session.query(models.Service).\
                   filter_by(deleted=can_read_deleted(context))

    if disabled is not None:
        query = query.filter_by(disabled=disabled)

    return query.all()


@require_admin_context
def service_get_all_by_topic(context, topic):
    session = get_session()
    return session.query(models.Service).\
                   filter_by(deleted=False).\
                   filter_by(disabled=False).\
                   filter_by(topic=topic).\
                   all()


@require_admin_context
def service_get_by_host_and_topic(context, host, topic):
    session = get_session()
    return session.query(models.Service).\
                   filter_by(deleted=False).\
                   filter_by(disabled=False).\
                   filter_by(host=host).\
                   filter_by(topic=topic).\
                   first()


@require_admin_context
def service_get_all_by_host(context, host):
    session = get_session()
    return session.query(models.Service).\
                   filter_by(deleted=False).\
                   filter_by(host=host).\
                   all()


@require_admin_context
def service_get_all_compute_by_host(context, host):
    topic = 'compute'
    session = get_session()
    result = session.query(models.Service).\
                  options(joinedload('compute_node')).\
                  filter_by(deleted=False).\
                  filter_by(host=host).\
                  filter_by(topic=topic).\
                  all()

    if not result:
        raise exception.ComputeHostNotFound(host=host)

    return result


@require_admin_context
def _service_get_all_topic_subquery(context, session, topic, subq, label):
    sort_value = getattr(subq.c, label)
    return session.query(models.Service, func.coalesce(sort_value, 0)).\
                   filter_by(topic=topic).\
                   filter_by(deleted=False).\
                   filter_by(disabled=False).\
                   outerjoin((subq, models.Service.host == subq.c.host)).\
                   order_by(sort_value).\
                   all()


@require_admin_context
def service_get_all_compute_sorted(context):
    session = get_session()
    with session.begin():
        # NOTE(vish): The intended query is below
        #             SELECT services.*, COALESCE(inst_cores.instance_cores,
        #                                         0)
        #             FROM services LEFT OUTER JOIN
        #             (SELECT host, SUM(instances.vcpus) AS instance_cores
        #              FROM instances GROUP BY host) AS inst_cores
        #             ON services.host = inst_cores.host
        topic = 'compute'
        label = 'instance_cores'
        subq = session.query(models.Instance.host,
                             func.sum(models.Instance.vcpus).label(label)).\
                       filter_by(deleted=False).\
                       group_by(models.Instance.host).\
                       subquery()
        return _service_get_all_topic_subquery(context,
                                               session,
                                               topic,
                                               subq,
                                               label)


@require_admin_context
def service_get_all_network_sorted(context):
    session = get_session()
    with session.begin():
        topic = 'network'
        label = 'network_count'
        subq = session.query(models.Network.host,
                             func.count(models.Network.id).label(label)).\
                       filter_by(deleted=False).\
                       group_by(models.Network.host).\
                       subquery()
        return _service_get_all_topic_subquery(context,
                                               session,
                                               topic,
                                               subq,
                                               label)


@require_admin_context
def service_get_all_volume_sorted(context):
    session = get_session()
    with session.begin():
        topic = 'volume'
        label = 'volume_gigabytes'
        subq = session.query(models.Volume.host,
                             func.sum(models.Volume.size).label(label)).\
                       filter_by(deleted=False).\
                       group_by(models.Volume.host).\
                       subquery()
        return _service_get_all_topic_subquery(context,
                                               session,
                                               topic,
                                               subq,
                                               label)


@require_admin_context
def service_get_by_args(context, host, binary):
    session = get_session()
    result = session.query(models.Service).\
                     filter_by(host=host).\
                     filter_by(binary=binary).\
                     filter_by(deleted=can_read_deleted(context)).\
                     first()
    if not result:
        raise exception.HostBinaryNotFound(host=host, binary=binary)

    return result


@require_admin_context
def service_create(context, values):
    service_ref = models.Service()
    service_ref.update(values)
    if not FLAGS.enable_new_services:
        service_ref.disabled = True
    service_ref.save()
    return service_ref


@require_admin_context
def service_update(context, service_id, values):
    session = get_session()
    with session.begin():
        service_ref = service_get(context, service_id, session=session)
        service_ref.update(values)
        service_ref.save(session=session)


###################


@require_admin_context
def compute_node_get(context, compute_id, session=None):
    if not session:
        session = get_session()

    result = session.query(models.ComputeNode).\
                     filter_by(id=compute_id).\
                     filter_by(deleted=can_read_deleted(context)).\
                     first()

    if not result:
        raise exception.ComputeHostNotFound(host=compute_id)

    return result


@require_admin_context
def compute_node_create(context, values):
    compute_node_ref = models.ComputeNode()
    compute_node_ref.update(values)
    compute_node_ref.save()
    return compute_node_ref


@require_admin_context
def compute_node_update(context, compute_id, values):
    session = get_session()
    with session.begin():
        compute_ref = compute_node_get(context, compute_id, session=session)
        compute_ref.update(values)
        compute_ref.save(session=session)


###################


@require_admin_context
def certificate_get(context, certificate_id, session=None):
    if not session:
        session = get_session()

    result = session.query(models.Certificate).\
                     filter_by(id=certificate_id).\
                     filter_by(deleted=can_read_deleted(context)).\
                     first()

    if not result:
        raise exception.CertificateNotFound(certificate_id=certificate_id)

    return result


@require_admin_context
def certificate_create(context, values):
    certificate_ref = models.Certificate()
    for (key, value) in values.iteritems():
        certificate_ref[key] = value
    certificate_ref.save()
    return certificate_ref


@require_admin_context
def certificate_destroy(context, certificate_id):
    session = get_session()
    with session.begin():
        certificate_ref = certificate_get(context,
                                          certificate_id,
                                          session=session)
        certificate_ref.delete(session=session)


@require_admin_context
def certificate_get_all_by_project(context, project_id):
    session = get_session()
    return session.query(models.Certificate).\
                   filter_by(project_id=project_id).\
                   filter_by(deleted=False).\
                   all()


@require_admin_context
def certificate_get_all_by_user(context, user_id):
    session = get_session()
    return session.query(models.Certificate).\
                   filter_by(user_id=user_id).\
                   filter_by(deleted=False).\
                   all()


@require_admin_context
def certificate_get_all_by_user_and_project(_context, user_id, project_id):
    session = get_session()
    return session.query(models.Certificate).\
                   filter_by(user_id=user_id).\
                   filter_by(project_id=project_id).\
                   filter_by(deleted=False).\
                   all()


@require_admin_context
def certificate_update(context, certificate_id, values):
    session = get_session()
    with session.begin():
        certificate_ref = certificate_get(context,
                                          certificate_id,
                                          session=session)
        for (key, value) in values.iteritems():
            certificate_ref[key] = value
        certificate_ref.save(session=session)


###################


@require_context
def floating_ip_get(context, id):
    session = get_session()
    result = None
    if is_admin_context(context):
        result = session.query(models.FloatingIp).\
                         options(joinedload('fixed_ip')).\
                         options(joinedload_all('fixed_ip.instance')).\
                         filter_by(id=id).\
                         filter_by(deleted=can_read_deleted(context)).\
                         first()
    elif is_user_context(context):
        result = session.query(models.FloatingIp).\
                         options(joinedload('fixed_ip')).\
                         options(joinedload_all('fixed_ip.instance')).\
                         filter_by(project_id=context.project_id).\
                         filter_by(id=id).\
                         filter_by(deleted=False).\
                         first()
    if not result:
        raise exception.FloatingIpNotFound(id=id)

    return result


@require_context
def floating_ip_allocate_address(context, project_id):
    authorize_project_context(context, project_id)
    session = get_session()
    with session.begin():
        floating_ip_ref = session.query(models.FloatingIp).\
                                  filter_by(fixed_ip_id=None).\
                                  filter_by(project_id=None).\
                                  filter_by(deleted=False).\
                                  with_lockmode('update').\
                                  first()
        # NOTE(vish): if with_lockmode isn't supported, as in sqlite,
        #             then this has concurrency issues
        if not floating_ip_ref:
            raise exception.NoMoreFloatingIps()
        floating_ip_ref['project_id'] = project_id
        session.add(floating_ip_ref)
    return floating_ip_ref['address']


@require_context
def floating_ip_create(context, values):
    floating_ip_ref = models.FloatingIp()
    floating_ip_ref.update(values)
    floating_ip_ref.save()
    return floating_ip_ref['address']


@require_context
def floating_ip_count_by_project(context, project_id):
    authorize_project_context(context, project_id)
    session = get_session()
    # TODO(tr3buchet): why leave auto_assigned floating IPs out?
    return session.query(models.FloatingIp).\
                   filter_by(project_id=project_id).\
                   filter_by(auto_assigned=False).\
                   filter_by(deleted=False).\
                   count()


@require_context
def floating_ip_fixed_ip_associate(context, floating_address, fixed_address):
    session = get_session()
    with session.begin():
        # TODO(devcamcar): How to ensure floating_id belongs to user?
        floating_ip_ref = floating_ip_get_by_address(context,
                                                     floating_address,
                                                     session=session)
        fixed_ip_ref = fixed_ip_get_by_address(context,
                                               fixed_address,
                                               session=session)
        floating_ip_ref.fixed_ip = fixed_ip_ref
        floating_ip_ref.save(session=session)


@require_context
def floating_ip_deallocate(context, address):
    session = get_session()
    with session.begin():
        # TODO(devcamcar): How to ensure floating id belongs to user?
        floating_ip_ref = floating_ip_get_by_address(context,
                                                     address,
                                                     session=session)
        floating_ip_ref['project_id'] = None
        floating_ip_ref['host'] = None
        floating_ip_ref['auto_assigned'] = False
        floating_ip_ref.save(session=session)


@require_context
def floating_ip_destroy(context, address):
    session = get_session()
    with session.begin():
        # TODO(devcamcar): Ensure address belongs to user.
        floating_ip_ref = floating_ip_get_by_address(context,
                                                     address,
                                                     session=session)
        floating_ip_ref.delete(session=session)


@require_context
def floating_ip_disassociate(context, address):
    session = get_session()
    with session.begin():
        # TODO(devcamcar): Ensure address belongs to user.
        #                  Does get_floating_ip_by_address handle this?
        floating_ip_ref = floating_ip_get_by_address(context,
                                                     address,
                                                     session=session)
        fixed_ip_ref = floating_ip_ref.fixed_ip
        if fixed_ip_ref:
            fixed_ip_address = fixed_ip_ref['address']
        else:
            fixed_ip_address = None
        floating_ip_ref.fixed_ip = None
        floating_ip_ref.save(session=session)
    return fixed_ip_address


@require_context
def floating_ip_set_auto_assigned(context, address):
    session = get_session()
    with session.begin():
        floating_ip_ref = floating_ip_get_by_address(context,
                                                     address,
                                                     session=session)
        floating_ip_ref.auto_assigned = True
        floating_ip_ref.save(session=session)


@require_admin_context
def floating_ip_get_all(context):
    session = get_session()
    floating_ip_refs = session.query(models.FloatingIp).\
                               options(joinedload_all('fixed_ip.instance')).\
                               filter_by(deleted=False).\
                               all()
    if not floating_ip_refs:
        raise exception.NoFloatingIpsDefined()
    return floating_ip_refs


@require_admin_context
def floating_ip_get_all_by_host(context, host):
    session = get_session()
    floating_ip_refs = session.query(models.FloatingIp).\
                               options(joinedload_all('fixed_ip.instance')).\
                               filter_by(host=host).\
                               filter_by(deleted=False).\
                               all()
    if not floating_ip_refs:
        raise exception.FloatingIpNotFoundForHost(host=host)
    return floating_ip_refs


@require_context
def floating_ip_get_all_by_project(context, project_id):
    authorize_project_context(context, project_id)
    session = get_session()
    # TODO(tr3buchet): why do we not want auto_assigned floating IPs here?
    floating_ip_refs = session.query(models.FloatingIp).\
                               options(joinedload_all('fixed_ip.instance')).\
                               filter_by(project_id=project_id).\
                               filter_by(auto_assigned=False).\
                               filter_by(deleted=False).\
                               all()
    if not floating_ip_refs:
        raise exception.FloatingIpNotFoundForProject(project_id=project_id)
    return floating_ip_refs


@require_context
def floating_ip_get_by_address(context, address, session=None):
    # TODO(devcamcar): Ensure the address belongs to user.
    if not session:
        session = get_session()

    result = session.query(models.FloatingIp).\
                     options(joinedload_all('fixed_ip.network')).\
                     filter_by(address=address).\
                     filter_by(deleted=can_read_deleted(context)).\
                     first()
    if not result:
        raise exception.FloatingIpNotFoundForAddress(address=address)
    return result


@require_context
def floating_ip_update(context, address, values):
    session = get_session()
    with session.begin():
        floating_ip_ref = floating_ip_get_by_address(context, address, session)
        for (key, value) in values.iteritems():
            floating_ip_ref[key] = value
        floating_ip_ref.save(session=session)


###################


@require_context
def fixed_ip_associate(context, address, instance_id):
    session = get_session()
    with session.begin():
        instance = instance_get(context, instance_id, session=session)
        fixed_ip_ref = session.query(models.FixedIp).\
                               filter_by(address=address).\
                               filter_by(deleted=False).\
                               filter_by(instance=None).\
                               with_lockmode('update').\
                               first()
        # NOTE(vish): if with_lockmode isn't supported, as in sqlite,
        #             then this has concurrency issues
        if not fixed_ip_ref:
            raise exception.NoMoreFixedIps()
        fixed_ip_ref.instance = instance
        session.add(fixed_ip_ref)


@require_admin_context
def fixed_ip_associate_pool(context, network_id, instance_id=None, host=None):
    session = get_session()
    with session.begin():
        network_or_none = or_(models.FixedIp.network_id == network_id,
                              models.FixedIp.network_id == None)
        fixed_ip_ref = session.query(models.FixedIp).\
                               filter(network_or_none).\
                               filter_by(reserved=False).\
                               filter_by(deleted=False).\
                               filter_by(instance=None).\
                               filter_by(host=None).\
                               with_lockmode('update').\
                               first()
        # NOTE(vish): if with_lockmode isn't supported, as in sqlite,
        #             then this has concurrency issues
        if not fixed_ip_ref:
            raise exception.NoMoreFixedIps()
        if not fixed_ip_ref.network:
            fixed_ip_ref.network = network_get(context,
                                           network_id,
                                           session=session)
        if instance_id:
            fixed_ip_ref.instance = instance_get(context,
                                                 instance_id,
                                                 session=session)
        if host:
            fixed_ip_ref.host = host
        session.add(fixed_ip_ref)
    return fixed_ip_ref['address']


@require_context
def fixed_ip_create(_context, values):
    fixed_ip_ref = models.FixedIp()
    fixed_ip_ref.update(values)
    fixed_ip_ref.save()
    return fixed_ip_ref['address']


@require_context
def fixed_ip_disassociate(context, address):
    session = get_session()
    with session.begin():
        fixed_ip_ref = fixed_ip_get_by_address(context,
                                               address,
                                               session=session)
        fixed_ip_ref.instance = None
        fixed_ip_ref.save(session=session)


@require_admin_context
def fixed_ip_disassociate_all_by_timeout(_context, host, time):
    session = get_session()
    inner_q = session.query(models.Network.id).\
                      filter_by(host=host).\
                      subquery()
    result = session.query(models.FixedIp).\
                     filter(models.FixedIp.network_id.in_(inner_q)).\
                     filter(models.FixedIp.updated_at < time).\
                     filter(models.FixedIp.instance_id != None).\
                     filter_by(allocated=False).\
                     update({'instance_id': None,
                             'leased': False,
                             'updated_at': utils.utcnow()},
                             synchronize_session='fetch')
    return result


@require_admin_context
def fixed_ip_get_all(context, session=None):
    if not session:
        session = get_session()
    result = session.query(models.FixedIp).\
                     options(joinedload('floating_ips')).\
                     all()
    if not result:
        raise exception.NoFixedIpsDefined()

    return result


@require_admin_context
def fixed_ip_get_all_by_instance_host(context, host=None):
    session = get_session()

    result = session.query(models.FixedIp).\
                     options(joinedload('floating_ips')).\
                     join(models.FixedIp.instance).\
                     filter_by(state=1).\
                     filter_by(host=host).\
                     all()

    if not result:
        raise exception.FixedIpNotFoundForHost(host=host)

    return result


@require_context
def fixed_ip_get_by_address(context, address, session=None):
    if not session:
        session = get_session()
    result = session.query(models.FixedIp).\
                     filter_by(address=address).\
                     filter_by(deleted=can_read_deleted(context)).\
                     options(joinedload('floating_ips')).\
                     options(joinedload('network')).\
                     options(joinedload('instance')).\
                     first()
    if not result:
        raise exception.FixedIpNotFoundForAddress(address=address)

    if is_user_context(context):
        authorize_project_context(context, result.instance.project_id)

    return result


@require_context
def fixed_ip_get_by_instance(context, instance_id):
    session = get_session()
    rv = session.query(models.FixedIp).\
                 options(joinedload('floating_ips')).\
                 filter_by(instance_id=instance_id).\
                 filter_by(deleted=False).\
                 all()
    if not rv:
        raise exception.FixedIpNotFoundForInstance(instance_id=instance_id)
    return rv


@require_context
def fixed_ip_get_by_network_host(context, network_id, host):
    session = get_session()
    rv = session.query(models.FixedIp).\
                 filter_by(network_id=network_id).\
                 filter_by(host=host).\
                 filter_by(deleted=False).\
                 first()
    if not rv:
        raise exception.FixedIpNotFoundForNetworkHost(network_id=network_id,
                                                      host=host)
    return rv


@require_context
def fixed_ip_get_by_virtual_interface(context, vif_id):
    session = get_session()
    rv = session.query(models.FixedIp).\
                 options(joinedload('floating_ips')).\
                 filter_by(virtual_interface_id=vif_id).\
                 filter_by(deleted=False).\
                 all()
    if not rv:
        raise exception.FixedIpNotFoundForVirtualInterface(vif_id=vif_id)
    return rv


@require_admin_context
def fixed_ip_get_network(context, address):
    fixed_ip_ref = fixed_ip_get_by_address(context, address)
    return fixed_ip_ref.network


@require_context
def fixed_ip_update(context, address, values):
    session = get_session()
    with session.begin():
        fixed_ip_ref = fixed_ip_get_by_address(context,
                                               address,
                                               session=session)
        fixed_ip_ref.update(values)
        fixed_ip_ref.save(session=session)


###################


@require_context
def virtual_interface_create(context, values):
    """Create a new virtual interface record in teh database.

    :param values: = dict containing column values
    """
    try:
        vif_ref = models.VirtualInterface()
        vif_ref.update(values)
        vif_ref.save()
    except IntegrityError:
        raise exception.VirtualInterfaceCreateException()

    return vif_ref


@require_context
def virtual_interface_update(context, vif_id, values):
    """Update a virtual interface record in the database.

    :param vif_id: = id of virtual interface to update
    :param values: = values to update
    """
    session = get_session()
    with session.begin():
        vif_ref = virtual_interface_get(context, vif_id, session=session)
        vif_ref.update(values)
        vif_ref.save(session=session)
        return vif_ref


@require_context
def virtual_interface_get(context, vif_id, session=None):
    """Gets a virtual interface from the table.

    :param vif_id: = id of the virtual interface
    """
    if not session:
        session = get_session()

    vif_ref = session.query(models.VirtualInterface).\
                      filter_by(id=vif_id).\
                      options(joinedload('network')).\
                      options(joinedload('instance')).\
                      options(joinedload('fixed_ips')).\
                      first()
    return vif_ref


@require_context
def virtual_interface_get_by_address(context, address):
    """Gets a virtual interface from the table.

    :param address: = the address of the interface you're looking to get
    """
    session = get_session()
    vif_ref = session.query(models.VirtualInterface).\
                      filter_by(address=address).\
                      options(joinedload('network')).\
                      options(joinedload('instance')).\
                      options(joinedload('fixed_ips')).\
                      first()
    return vif_ref


@require_context
def virtual_interface_get_by_fixed_ip(context, fixed_ip_id):
    """Gets the virtual interface fixed_ip is associated with.

    :param fixed_ip_id: = id of the fixed_ip
    """
    session = get_session()
    vif_ref = session.query(models.VirtualInterface).\
                      filter_by(fixed_ip_id=fixed_ip_id).\
                      options(joinedload('network')).\
                      options(joinedload('instance')).\
                      options(joinedload('fixed_ips')).\
                      first()
    return vif_ref


@require_context
@require_instance_exists
def virtual_interface_get_by_instance(context, instance_id):
    """Gets all virtual interfaces for instance.

    :param instance_id: = id of the instance to retreive vifs for
    """
    session = get_session()
    vif_refs = session.query(models.VirtualInterface).\
                       filter_by(instance_id=instance_id).\
                       options(joinedload('network')).\
                       options(joinedload('instance')).\
                       options(joinedload('fixed_ips')).\
                       all()
    return vif_refs


@require_context
def virtual_interface_get_by_instance_and_network(context, instance_id,
                                                           network_id):
    """Gets virtual interface for instance that's associated with network."""
    session = get_session()
    vif_ref = session.query(models.VirtualInterface).\
                      filter_by(instance_id=instance_id).\
                      filter_by(network_id=network_id).\
                      options(joinedload('network')).\
                      options(joinedload('instance')).\
                      options(joinedload('fixed_ips')).\
                      first()
    return vif_ref


@require_admin_context
def virtual_interface_get_by_network(context, network_id):
    """Gets all virtual_interface on network.

    :param network_id: = network to retreive vifs for
    """
    session = get_session()
    vif_refs = session.query(models.VirtualInterface).\
                       filter_by(network_id=network_id).\
                       options(joinedload('network')).\
                       options(joinedload('instance')).\
                       options(joinedload('fixed_ips')).\
                       all()
    return vif_refs


@require_context
def virtual_interface_delete(context, vif_id):
    """Delete virtual interface record from teh database.

    :param vif_id: = id of vif to delete
    """
    session = get_session()
    vif_ref = virtual_interface_get(context, vif_id, session)
    with session.begin():
        session.delete(vif_ref)


@require_context
def virtual_interface_delete_by_instance(context, instance_id):
    """Delete virtual interface records that are associated
    with the instance given by instance_id.

    :param instance_id: = id of instance
    """
    vif_refs = virtual_interface_get_by_instance(context, instance_id)
    for vif_ref in vif_refs:
        virtual_interface_delete(context, vif_ref['id'])


###################


def _metadata_refs(metadata_dict):
    metadata_refs = []
    if metadata_dict:
        for k, v in metadata_dict.iteritems():
            metadata_ref = models.InstanceMetadata()
            metadata_ref['key'] = k
            metadata_ref['value'] = v
            metadata_refs.append(metadata_ref)
    return metadata_refs


@require_context
def instance_create(context, values):
    """Create a new Instance record in the database.

    context - request context object
    values - dict containing column values.
    """
    values['metadata'] = _metadata_refs(values.get('metadata'))

    instance_ref = models.Instance()
    instance_ref['uuid'] = str(utils.gen_uuid())

    instance_ref.update(values)

    session = get_session()
    with session.begin():
        instance_ref.save(session=session)
    return instance_ref


@require_admin_context
def instance_data_get_for_project(context, project_id):
    session = get_session()
    result = session.query(func.count(models.Instance.id),
                           func.sum(models.Instance.vcpus),
                           func.sum(models.Instance.memory_mb)).\
                     filter_by(project_id=project_id).\
                     filter_by(deleted=False).\
                     first()
    # NOTE(vish): convert None to 0
    return (result[0] or 0, result[1] or 0, result[2] or 0)


@require_context
def instance_destroy(context, instance_id):
    session = get_session()
    with session.begin():
        session.query(models.Instance).\
                filter_by(id=instance_id).\
                update({'deleted': True,
                        'deleted_at': utils.utcnow(),
                        'updated_at': literal_column('updated_at')})
        session.query(models.SecurityGroupInstanceAssociation).\
                filter_by(instance_id=instance_id).\
                update({'deleted': True,
                        'deleted_at': utils.utcnow(),
                        'updated_at': literal_column('updated_at')})
        session.query(models.InstanceMetadata).\
                filter_by(instance_id=instance_id).\
                update({'deleted': True,
                        'deleted_at': utils.utcnow(),
                        'updated_at': literal_column('updated_at')})


@require_context
def instance_stop(context, instance_id):
    session = get_session()
    with session.begin():
        from nova.compute import power_state
        session.query(models.Instance).\
                filter_by(id=instance_id).\
                update({'host': None,
                        'state': power_state.SHUTOFF,
                        'state_description': 'stopped',
                        'updated_at': literal_column('updated_at')})
        session.query(models.SecurityGroupInstanceAssociation).\
                filter_by(instance_id=instance_id).\
                update({'updated_at': literal_column('updated_at')})
        session.query(models.InstanceMetadata).\
                filter_by(instance_id=instance_id).\
                update({'updated_at': literal_column('updated_at')})


@require_context
def instance_get_by_uuid(context, uuid, session=None):
    partial = _build_instance_get(context, session=session)
    result = partial.filter_by(uuid=uuid)
    result = result.first()
    if not result:
        # FIXME(sirp): it would be nice if InstanceNotFound would accept a
        # uuid parameter as well
        raise exception.InstanceNotFound(instance_id=uuid)
    return result


@require_context
def instance_get(context, instance_id, session=None):
    partial = _build_instance_get(context, session=session)
    result = partial.filter_by(id=instance_id)
    result = result.first()
    if not result:
        raise exception.InstanceNotFound(instance_id=instance_id)
    return result


@require_context
def _build_instance_get(context, session=None):
    if not session:
        session = get_session()

    partial = session.query(models.Instance).\
                     options(joinedload_all('fixed_ips.floating_ips')).\
                     options(joinedload_all('fixed_ips.network')).\
                     options(joinedload('virtual_interfaces')).\
                     options(joinedload_all('security_groups.rules')).\
                     options(joinedload('volumes')).\
                     options(joinedload('metadata')).\
                     options(joinedload('instance_type'))

    if is_admin_context(context):
        partial = partial.filter_by(deleted=can_read_deleted(context))
    elif is_user_context(context):
        partial = partial.filter_by(project_id=context.project_id).\
                        filter_by(deleted=False)
    return partial


@require_admin_context
def instance_get_all(context):
    session = get_session()
    return session.query(models.Instance).\
                   options(joinedload_all('fixed_ips.floating_ips')).\
                   options(joinedload('virtual_interfaces')).\
                   options(joinedload('security_groups')).\
                   options(joinedload_all('fixed_ips.network')).\
                   options(joinedload('metadata')).\
                   options(joinedload('instance_type')).\
                   filter_by(deleted=can_read_deleted(context)).\
                   all()


@require_admin_context
def instance_get_active_by_window(context, begin, end=None):
    """Return instances that were continuously active over the given window"""
    session = get_session()
    query = session.query(models.Instance).\
                   options(joinedload_all('fixed_ips.floating_ips')).\
                   options(joinedload('security_groups')).\
                   options(joinedload_all('fixed_ips.network')).\
                   options(joinedload('instance_type')).\
                   filter(models.Instance.launched_at < begin)
    if end:
        query = query.filter(or_(models.Instance.terminated_at == None,
                                 models.Instance.terminated_at > end))
    else:
        query = query.filter(models.Instance.terminated_at == None)
    return query.all()


@require_admin_context
def instance_get_all_by_user(context, user_id):
    session = get_session()
    return session.query(models.Instance).\
                   options(joinedload_all('fixed_ips.floating_ips')).\
                   options(joinedload('virtual_interfaces')).\
                   options(joinedload('security_groups')).\
                   options(joinedload_all('fixed_ips.network')).\
                   options(joinedload('metadata')).\
                   options(joinedload('instance_type')).\
                   filter_by(deleted=can_read_deleted(context)).\
                   filter_by(user_id=user_id).\
                   all()


@require_admin_context
def instance_get_all_by_host(context, host):
    session = get_session()
    return session.query(models.Instance).\
                   options(joinedload_all('fixed_ips.floating_ips')).\
                   options(joinedload('virtual_interfaces')).\
                   options(joinedload('security_groups')).\
                   options(joinedload_all('fixed_ips.network')).\
                   options(joinedload('metadata')).\
                   options(joinedload('instance_type')).\
                   filter_by(host=host).\
                   filter_by(deleted=can_read_deleted(context)).\
                   all()


@require_context
def instance_get_all_by_project(context, project_id):
    authorize_project_context(context, project_id)

    session = get_session()
    return session.query(models.Instance).\
                   options(joinedload_all('fixed_ips.floating_ips')).\
                   options(joinedload('virtual_interfaces')).\
                   options(joinedload('security_groups')).\
                   options(joinedload_all('fixed_ips.network')).\
                   options(joinedload('metadata')).\
                   options(joinedload('instance_type')).\
                   filter_by(project_id=project_id).\
                   filter_by(deleted=can_read_deleted(context)).\
                   all()


@require_context
def instance_get_all_by_reservation(context, reservation_id):
    session = get_session()
    query = session.query(models.Instance).\
                    filter_by(reservation_id=reservation_id).\
                    options(joinedload_all('fixed_ips.floating_ips')).\
                    options(joinedload('virtual_interfaces')).\
                    options(joinedload('security_groups')).\
                    options(joinedload_all('fixed_ips.network')).\
                    options(joinedload('metadata')).\
                    options(joinedload('instance_type'))

    if is_admin_context(context):
        return query.\
                filter_by(deleted=can_read_deleted(context)).\
                all()
    elif is_user_context(context):
        return query.\
                filter_by(project_id=context.project_id).\
                filter_by(deleted=False).\
                all()


@require_context
def instance_get_by_fixed_ip(context, address):
    """Return instance ref by exact match of FixedIP"""
    fixed_ip_ref = fixed_ip_get_by_address(context, address)
    return fixed_ip_ref.instance


@require_context
def instance_get_by_fixed_ipv6(context, address):
    """Return instance ref by exact match of IPv6"""
    session = get_session()

    # convert IPv6 address to mac
    mac = ipv6.to_mac(address)

    # get virtual interface
    vif_ref = virtual_interface_get_by_address(context, mac)

    # look up instance based on instance_id from vif row
    result = session.query(models.Instance).\
                     filter_by(id=vif_ref['instance_id'])
    return result


@require_context
def instance_get_all_by_column(context, column, column_data):
    """Get all instances by exact match against the specified DB column
    'column_data' can be a list.
    """
    session = get_session()

    prefix = session.query(models.Instance).\
            options(joinedload_all('fixed_ips.floating_ips')).\
            options(joinedload('virtual_interfaces')).\
            options(joinedload('security_groups')).\
            options(joinedload_all('fixed_ips.network')).\
            options(joinedload('metadata')).\
            options(joinedload('instance_type')).\
            filter_by(deleted=can_read_deleted(context))

    if isinstance(column_data, list):
        column_attr = getattr(models.Instance, column)
        prefix = prefix.filter(column_attr.in_(column_data))
    else:
        # Set up the dictionary for filter_by()
        query_filter = {}
        query_filter[column] = column_data
        prefix = prefix.filter_by(**query_filter)

    if context.is_admin:
        all_instances = prefix.all()
    elif context.project:
        all_instances = prefix.\
                filter_by(project_id=context.project_id).\
                all()
    else:
        all_instances = prefix.\
                filter_by(user_id=context.user_id).\
                all()
    if not all_instances:
        return []

    return all_instances


@require_context
def instance_get_all_by_column_regexp(context, column, column_regexp):
    """Get all instances by using regular expression matching against
    a particular DB column
    """
    session = get_session()

    # MySQL 'regexp' is not portable, so we must do our own matching.
    # First... grab all Instances.
    prefix = session.query(models.Instance).\
            options(joinedload_all('fixed_ips.floating_ips')).\
            options(joinedload('virtual_interfaces')).\
            options(joinedload('security_groups')).\
            options(joinedload_all('fixed_ips.network')).\
            options(joinedload('metadata')).\
            options(joinedload('instance_type')).\
            filter_by(deleted=can_read_deleted(context))

    if context.is_admin:
        all_instances = prefix.all()
    elif context.project:
        all_instances = prefix.\
                filter_by(project_id=context.project_id).\
                all()
    else:
        all_instances = prefix.\
                filter_by(user_id=context.user_id).\
                all()
    if not all_instances:
        return []
    # Now do the regexp matching
    compiled_regexp = re.compile(column_regexp)
    instances = []
    for instance in all_instances:
        v = getattr(instance, column)
        if v and compiled_regexp.match(v):
            instances.append(instance)
    return instances


@require_context
def instance_get_all_by_name_regexp(context, name_regexp):
    """Get all instances by using regular expression matching against
    its name
    """

    session = get_session()

    # MySQL 'regexp' is not portable, so we must do our own matching.
    # First... grab all Instances.
    prefix = session.query(models.Instance).\
            options(joinedload_all('fixed_ips.floating_ips')).\
            options(joinedload('virtual_interfaces')).\
            options(joinedload('security_groups')).\
            options(joinedload_all('fixed_ips.network')).\
            options(joinedload('metadata')).\
            options(joinedload('instance_type')).\
            filter_by(deleted=can_read_deleted(context))

    if context.is_admin:
        all_instances = prefix.all()
    elif context.project:
        all_instances = prefix.\
                filter_by(project_id=context.project_id).\
                all()
    else:
        all_instances = prefix.\
                filter_by(user_id=context.user_id).\
                all()
    if not all_instances:
        return []
    # Now do the regexp matching
    compiled_regexp = re.compile(name_regexp)
    return [instance for instance in all_instances
        if compiled_regexp.match(instance.name)]


@require_context
def instance_get_all_by_ip_regexp(context, ip_regexp):
    """Get all instances by using regular expression matching against
    Floating and Fixed IP Addresses
    """
    session = get_session()

    # Query both FixedIp and FloatingIp tables to get matches.
    # Since someone could theoretically search for something that matches
    # instances in both tables... we need to use a dictionary keyed
    # on instance ID to make sure we return only 1.  We can't key off
    # of 'instance' because it's just a reference and will be different
    # addresses even though they might point to the same instance ID.
    instances = {}

    fixed_ips = session.query(models.FixedIp).\
            options(joinedload_all('instance.fixed_ips.floating_ips')).\
            options(joinedload('instance.virtual_interfaces')).\
            options(joinedload('instance.security_groups')).\
            options(joinedload_all('instance.fixed_ips.network')).\
            options(joinedload('instance.metadata')).\
            options(joinedload('instance.instance_type')).\
            filter_by(deleted=can_read_deleted(context)).\
            all()
    floating_ips = session.query(models.FloatingIp).\
            options(joinedload_all(
                    'fixed_ip.instance.fixed_ips.floating_ips')).\
            options(joinedload('fixed_ip.instance.virtual_interfaces')).\
            options(joinedload('fixed_ip.instance.security_groups')).\
            options(joinedload_all(
                    'fixed_ip.instance.fixed_ips.network')).\
            options(joinedload('fixed_ip.instance.metadata')).\
            options(joinedload('fixed_ip.instance.instance_type')).\
            filter_by(deleted=can_read_deleted(context)).\
            all()

    if fixed_ips is None:
        fixed_ips = []
    if floating_ips is None:
        floating_ips = []

    compiled_regexp = re.compile(ip_regexp)
    instances = {}

    # Now do the regexp matching
    for fixed_ip in fixed_ips:
        if fixed_ip.instance and compiled_regexp.match(fixed_ip.address):
            instances[fixed_ip.instance.uuid] = fixed_ip.instance
    for floating_ip in floating_ips:
        fixed_ip = floating_ip.fixed_ip
        if fixed_ip and fixed_ip.instance and\
                compiled_regexp.match(floating_ip.address):
            instances[fixed_ip.instance.uuid] = fixed_ip.instance

    if context.is_admin:
        return instances.values()
    elif context.project:
        return [instance for instance in instances.values()
                if instance.project_id == context.project_id]
    else:
        return [instance for instance in instances.values()
                if instance.user_id == context.user_id]

    return instances.values()


@require_context
def instance_get_all_by_ipv6_regexp(context, ipv6_regexp):
    """Get all instances by using regular expression matching against
    IPv6 Addresses
    """

    session = get_session()
    with session.begin():
        prefix = session.query(models.Instance).\
                options(joinedload_all('fixed_ips.floating_ips')).\
                options(joinedload('virtual_interfaces')).\
                options(joinedload('security_groups')).\
                options(joinedload_all('fixed_ips.network')).\
                options(joinedload('metadata')).\
                options(joinedload('instance_type')).\
                filter_by(deleted=can_read_deleted(context))

        if context.is_admin:
            all_instances = prefix.all()
        elif context.project:
            all_instances = prefix.\
                   filter_by(project_id=context.project_id).\
                   all()
        else:
            all_instances = prefix.\
                   filter_by(user_id=context.user_id).\
                   all()

        if not all_instances:
            return []

        instances = []
        compiled_regexp = re.compile(ipv6_regexp)
        for instance in all_instances:
            ipv6_addrs = _ipv6_get_by_instance_ref(context, instance)
            for ipv6 in ipv6_addrs:
                if compiled_regexp.match(ipv6):
                    instances.append(instance)
                    break
        return instances


@require_admin_context
def instance_get_project_vpn(context, project_id):
    session = get_session()
    return session.query(models.Instance).\
                   options(joinedload_all('fixed_ips.floating_ips')).\
                   options(joinedload('virtual_interfaces')).\
                   options(joinedload('security_groups')).\
                   options(joinedload_all('fixed_ips.network')).\
                   options(joinedload('metadata')).\
                   options(joinedload('instance_type')).\
                   filter_by(project_id=project_id).\
                   filter_by(image_ref=str(FLAGS.vpn_image_id)).\
                   filter_by(deleted=can_read_deleted(context)).\
                   first()


@require_context
def instance_get_fixed_addresses(context, instance_id):
    session = get_session()
    with session.begin():
        instance_ref = instance_get(context, instance_id, session=session)
        try:
            fixed_ips = fixed_ip_get_by_instance(context, instance_id)
        except exception.NotFound:
            return []
        return [fixed_ip.address for fixed_ip in fixed_ips]


def _ipv6_get_by_instance_ref(context, instance_ref):
    # assume instance has 1 mac for each network associated with it
    # get networks associated with instance
    network_refs = network_get_all_by_instance(context, instance_id)
    # compile a list of cidr_v6 prefixes sorted by network id
    prefixes = [ref.cidr_v6 for ref in
            sorted(network_refs, key=lambda ref: ref.id)]
    # get vifs associated with instance
    vif_refs = virtual_interface_get_by_instance(context, instance_ref.id)
    # compile list of the mac_addresses for vifs sorted by network id
    macs = [vif_ref['address'] for vif_ref in
            sorted(vif_refs, key=lambda vif_ref: vif_ref['network_id'])]
    # get project id from instance
    project_id = instance_ref.project_id
    # combine prefixes, macs, and project_id into (prefix,mac,p_id) tuples
    prefix_mac_tuples = zip(prefixes, macs, [project_id for m in macs])
    # return list containing ipv6 address for each tuple
    return [ipv6.to_global_ipv6(*t) for t in prefix_mac_tuples]


@require_context
def instance_get_fixed_addresses_v6(context, instance_id):
    session = get_session()
    with session.begin():
        # get instance
        instance_ref = instance_get(context, instance_id, session=session)
        return _ipv6_get_by_instance_ref(context, instance_ref)


@require_context
def instance_get_floating_address(context, instance_id):
    fixed_ip_refs = fixed_ip_get_by_instance(context, instance_id)
    if not fixed_ip_refs:
        return None
    # NOTE(tr3buchet): this only gets the first fixed_ip
    # won't find floating ips associated with other fixed_ips
    if not fixed_ip_refs[0].floating_ips:
        return None
    # NOTE(vish): this just returns the first floating ip
    return fixed_ip_refs[0].floating_ips[0]['address']


@require_admin_context
def instance_set_state(context, instance_id, state, description=None):
    # TODO(devcamcar): Move this out of models and into driver
    from nova.compute import power_state
    if not description:
        description = power_state.name(state)
    db.instance_update(context,
                       instance_id,
                       {'state': state,
                        'state_description': description})


@require_context
def instance_update(context, instance_id, values):
    session = get_session()
    metadata = values.get('metadata')
    if metadata is not None:
        instance_metadata_delete_all(context, instance_id)
        instance_metadata_update_or_create(context, instance_id,
                                           values.pop('metadata'))
    with session.begin():
        if utils.is_uuid_like(instance_id):
            instance_ref = instance_get_by_uuid(context, instance_id,
                                                session=session)
        else:
            instance_ref = instance_get(context, instance_id, session=session)
        instance_ref.update(values)
        instance_ref.save(session=session)
        return instance_ref


def instance_add_security_group(context, instance_id, security_group_id):
    """Associate the given security group with the given instance"""
    session = get_session()
    with session.begin():
        instance_ref = instance_get(context, instance_id, session=session)
        security_group_ref = security_group_get(context,
                                                security_group_id,
                                                session=session)
        instance_ref.security_groups += [security_group_ref]
        instance_ref.save(session=session)


@require_context
def instance_get_vcpu_sum_by_host_and_project(context, hostname, proj_id):
    session = get_session()
    result = session.query(models.Instance).\
                      filter_by(host=hostname).\
                      filter_by(project_id=proj_id).\
                      filter_by(deleted=False).\
                      value(func.sum(models.Instance.vcpus))
    if not result:
        return 0
    return result


@require_context
def instance_get_memory_sum_by_host_and_project(context, hostname, proj_id):
    session = get_session()
    result = session.query(models.Instance).\
                      filter_by(host=hostname).\
                      filter_by(project_id=proj_id).\
                      filter_by(deleted=False).\
                      value(func.sum(models.Instance.memory_mb))
    if not result:
        return 0
    return result


@require_context
def instance_get_disk_sum_by_host_and_project(context, hostname, proj_id):
    session = get_session()
    result = session.query(models.Instance).\
                      filter_by(host=hostname).\
                      filter_by(project_id=proj_id).\
                      filter_by(deleted=False).\
                      value(func.sum(models.Instance.local_gb))
    if not result:
        return 0
    return result


@require_context
def instance_action_create(context, values):
    """Create an instance action from the values dictionary."""
    action_ref = models.InstanceActions()
    action_ref.update(values)

    session = get_session()
    with session.begin():
        action_ref.save(session=session)
    return action_ref


@require_admin_context
def instance_get_actions(context, instance_id):
    """Return the actions associated to the given instance id"""
    session = get_session()
    return session.query(models.InstanceActions).\
        filter_by(instance_id=instance_id).\
        all()


###################


@require_context
def key_pair_create(context, values):
    key_pair_ref = models.KeyPair()
    key_pair_ref.update(values)
    key_pair_ref.save()
    return key_pair_ref


@require_context
def key_pair_destroy(context, user_id, name):
    authorize_user_context(context, user_id)
    session = get_session()
    with session.begin():
        key_pair_ref = key_pair_get(context, user_id, name, session=session)
        key_pair_ref.delete(session=session)


@require_context
def key_pair_destroy_all_by_user(context, user_id):
    authorize_user_context(context, user_id)
    session = get_session()
    with session.begin():
        session.query(models.KeyPair).\
                filter_by(user_id=user_id).\
                update({'deleted': True,
                        'deleted_at': utils.utcnow(),
                        'updated_at': literal_column('updated_at')})


@require_context
def key_pair_get(context, user_id, name, session=None):
    authorize_user_context(context, user_id)

    if not session:
        session = get_session()

    result = session.query(models.KeyPair).\
                     filter_by(user_id=user_id).\
                     filter_by(name=name).\
                     filter_by(deleted=can_read_deleted(context)).\
                     first()
    if not result:
        raise exception.KeypairNotFound(user_id=user_id, name=name)
    return result


@require_context
def key_pair_get_all_by_user(context, user_id):
    authorize_user_context(context, user_id)
    session = get_session()
    return session.query(models.KeyPair).\
                   filter_by(user_id=user_id).\
                   filter_by(deleted=False).\
                   all()


###################


@require_admin_context
def network_associate(context, project_id, force=False):
    """Associate a project with a network.

    called by project_get_networks under certain conditions
    and network manager add_network_to_project()

    only associate if the project doesn't already have a network
    or if force is True

    force solves race condition where a fresh project has multiple instance
    builds simultaneosly picked up by multiple network hosts which attempt
    to associate the project with multiple networks
    force should only be used as a direct consequence of user request
    all automated requests should not use force
    """
    session = get_session()
    with session.begin():

        def network_query(project_filter):
            return session.query(models.Network).\
                           filter_by(deleted=False).\
                           filter_by(project_id=project_filter).\
                           with_lockmode('update').\
                           first()

        if not force:
            # find out if project has a network
            network_ref = network_query(project_id)

        if force or not network_ref:
            # in force mode or project doesn't have a network so assocaite
            # with a new network

            # get new network
            network_ref = network_query(None)
            if not network_ref:
                raise db.NoMoreNetworks()

            # associate with network
            # NOTE(vish): if with_lockmode isn't supported, as in sqlite,
            #             then this has concurrency issues
            network_ref['project_id'] = project_id
            session.add(network_ref)
    return network_ref


@require_admin_context
def network_count(context):
    session = get_session()
    return session.query(models.Network).\
                   filter_by(deleted=can_read_deleted(context)).\
                   count()


@require_admin_context
def network_count_allocated_ips(context, network_id):
    session = get_session()
    return session.query(models.FixedIp).\
                   filter_by(network_id=network_id).\
                   filter_by(allocated=True).\
                   filter_by(deleted=False).\
                   count()


@require_admin_context
def network_count_available_ips(context, network_id):
    session = get_session()
    return session.query(models.FixedIp).\
                   filter_by(network_id=network_id).\
                   filter_by(allocated=False).\
                   filter_by(reserved=False).\
                   filter_by(deleted=False).\
                   count()


@require_admin_context
def network_count_reserved_ips(context, network_id):
    session = get_session()
    return session.query(models.FixedIp).\
                   filter_by(network_id=network_id).\
                   filter_by(reserved=True).\
                   filter_by(deleted=False).\
                   count()


@require_admin_context
def network_create_safe(context, values):
    network_ref = models.Network()
    network_ref.update(values)
    try:
        network_ref.save()
        return network_ref
    except IntegrityError:
        return None


@require_admin_context
def network_delete_safe(context, network_id):
    session = get_session()
    with session.begin():
        network_ref = network_get(context, network_id=network_id, \
                                  session=session)
        session.delete(network_ref)


@require_admin_context
def network_disassociate(context, network_id):
    network_update(context, network_id, {'project_id': None,
                                         'host': None})


@require_admin_context
def network_disassociate_all(context):
    session = get_session()
    session.query(models.Network).\
            update({'project_id': None,
                    'updated_at': literal_column('updated_at')})


@require_context
def network_get(context, network_id, session=None):
    if not session:
        session = get_session()
    result = None

    if is_admin_context(context):
        result = session.query(models.Network).\
                         filter_by(id=network_id).\
                         filter_by(deleted=can_read_deleted(context)).\
                         first()
    elif is_user_context(context):
        result = session.query(models.Network).\
                         filter_by(project_id=context.project_id).\
                         filter_by(id=network_id).\
                         filter_by(deleted=False).\
                         first()
    if not result:
        raise exception.NetworkNotFound(network_id=network_id)

    return result


@require_admin_context
def network_get_all(context):
    session = get_session()
    result = session.query(models.Network).\
                 filter_by(deleted=False).all()
    if not result:
        raise exception.NoNetworksFound()
    return result


# NOTE(vish): pylint complains because of the long method name, but
#             it fits with the names of the rest of the methods
# pylint: disable=C0103


@require_admin_context
def network_get_associated_fixed_ips(context, network_id):
    session = get_session()
    return session.query(models.FixedIp).\
                   options(joinedload_all('instance')).\
                   filter_by(network_id=network_id).\
                   filter(models.FixedIp.instance_id != None).\
                   filter(models.FixedIp.virtual_interface_id != None).\
                   filter_by(deleted=False).\
                   all()


@require_admin_context
def network_get_by_bridge(context, bridge):
    session = get_session()
    result = session.query(models.Network).\
                 filter_by(bridge=bridge).\
                 filter_by(deleted=False).\
                 first()

    if not result:
        raise exception.NetworkNotFoundForBridge(bridge=bridge)
    return result


@require_admin_context
def network_get_by_cidr(context, cidr):
    session = get_session()
    result = session.query(models.Network).\
                filter_by(cidr=cidr).first()

    if not result:
        raise exception.NetworkNotFoundForCidr(cidr=cidr)
    return result


@require_admin_context
def network_get_by_instance(_context, instance_id):
    # note this uses fixed IP to get to instance
    # only works for networks the instance has an IP from
    session = get_session()
    rv = session.query(models.Network).\
                 filter_by(deleted=False).\
                 join(models.Network.fixed_ips).\
                 filter_by(instance_id=instance_id).\
                 filter_by(deleted=False).\
                 first()
    if not rv:
        raise exception.NetworkNotFoundForInstance(instance_id=instance_id)
    return rv


@require_admin_context
def network_get_all_by_instance(_context, instance_id):
    session = get_session()
    rv = session.query(models.Network).\
                 filter_by(deleted=False).\
                 join(models.Network.fixed_ips).\
                 filter_by(instance_id=instance_id).\
                 filter_by(deleted=False).\
                 all()
    if not rv:
        raise exception.NetworkNotFoundForInstance(instance_id=instance_id)
    return rv


@require_admin_context
def network_get_all_by_host(context, host):
    session = get_session()
    with session.begin():
        # NOTE(vish): return networks that have host set
        #             or that have a fixed ip with host set
        host_filter = or_(models.Network.host == host,
                          models.FixedIp.host == host)

        return session.query(models.Network).\
                       filter_by(deleted=False).\
                       join(models.Network.fixed_ips).\
                       filter(host_filter).\
                       filter_by(deleted=False).\
                       all()


@require_admin_context
def network_set_host(context, network_id, host_id):
    session = get_session()
    with session.begin():
        network_ref = session.query(models.Network).\
                              filter_by(id=network_id).\
                              filter_by(deleted=False).\
                              with_lockmode('update').\
                              first()
        if not network_ref:
            raise exception.NetworkNotFound(network_id=network_id)

        # NOTE(vish): if with_lockmode isn't supported, as in sqlite,
        #             then this has concurrency issues
        if not network_ref['host']:
            network_ref['host'] = host_id
            session.add(network_ref)

    return network_ref['host']


@require_context
def network_update(context, network_id, values):
    session = get_session()
    with session.begin():
        network_ref = network_get(context, network_id, session=session)
        network_ref.update(values)
        network_ref.save(session=session)
        return network_ref


###################


def queue_get_for(_context, topic, physical_node_id):
    # FIXME(ja): this should be servername?
    return "%s.%s" % (topic, physical_node_id)


###################


@require_admin_context
def export_device_count(context):
    session = get_session()
    return session.query(models.ExportDevice).\
                   filter_by(deleted=can_read_deleted(context)).\
                   count()


@require_admin_context
def export_device_create_safe(context, values):
    export_device_ref = models.ExportDevice()
    export_device_ref.update(values)
    try:
        export_device_ref.save()
        return export_device_ref
    except IntegrityError:
        return None


###################


@require_admin_context
def iscsi_target_count_by_host(context, host):
    session = get_session()
    return session.query(models.IscsiTarget).\
                   filter_by(deleted=can_read_deleted(context)).\
                   filter_by(host=host).\
                   count()


@require_admin_context
def iscsi_target_create_safe(context, values):
    iscsi_target_ref = models.IscsiTarget()
    for (key, value) in values.iteritems():
        iscsi_target_ref[key] = value
    try:
        iscsi_target_ref.save()
        return iscsi_target_ref
    except IntegrityError:
        return None


###################


@require_admin_context
def auth_token_destroy(context, token_id):
    session = get_session()
    with session.begin():
        token_ref = auth_token_get(context, token_id, session=session)
        token_ref.delete(session=session)


@require_admin_context
def auth_token_get(context, token_hash, session=None):
    if session is None:
        session = get_session()
    tk = session.query(models.AuthToken).\
                  filter_by(token_hash=token_hash).\
                  filter_by(deleted=can_read_deleted(context)).\
                  first()
    if not tk:
        raise exception.AuthTokenNotFound(token=token_hash)
    return tk


@require_admin_context
def auth_token_update(context, token_hash, values):
    session = get_session()
    with session.begin():
        token_ref = auth_token_get(context, token_hash, session=session)
        token_ref.update(values)
        token_ref.save(session=session)


@require_admin_context
def auth_token_create(_context, token):
    tk = models.AuthToken()
    tk.update(token)
    tk.save()
    return tk


###################


@require_context
def quota_get(context, project_id, resource, session=None):
    if not session:
        session = get_session()
    result = session.query(models.Quota).\
                     filter_by(project_id=project_id).\
                     filter_by(resource=resource).\
                     filter_by(deleted=False).\
                     first()
    if not result:
        raise exception.ProjectQuotaNotFound(project_id=project_id)
    return result


@require_context
def quota_get_all_by_project(context, project_id):
    session = get_session()
    result = {'project_id': project_id}
    rows = session.query(models.Quota).\
                   filter_by(project_id=project_id).\
                   filter_by(deleted=False).\
                   all()
    for row in rows:
        result[row.resource] = row.hard_limit
    return result


@require_admin_context
def quota_create(context, project_id, resource, limit):
    quota_ref = models.Quota()
    quota_ref.project_id = project_id
    quota_ref.resource = resource
    quota_ref.hard_limit = limit
    quota_ref.save()
    return quota_ref


@require_admin_context
def quota_update(context, project_id, resource, limit):
    session = get_session()
    with session.begin():
        quota_ref = quota_get(context, project_id, resource, session=session)
        quota_ref.hard_limit = limit
        quota_ref.save(session=session)


@require_admin_context
def quota_destroy(context, project_id, resource):
    session = get_session()
    with session.begin():
        quota_ref = quota_get(context, project_id, resource, session=session)
        quota_ref.delete(session=session)


@require_admin_context
def quota_destroy_all_by_project(context, project_id):
    session = get_session()
    with session.begin():
        quotas = session.query(models.Quota).\
                         filter_by(project_id=project_id).\
                         filter_by(deleted=False).\
                         all()
        for quota_ref in quotas:
            quota_ref.delete(session=session)


###################


@require_admin_context
def volume_allocate_shelf_and_blade(context, volume_id):
    session = get_session()
    with session.begin():
        export_device = session.query(models.ExportDevice).\
                                filter_by(volume=None).\
                                filter_by(deleted=False).\
                                with_lockmode('update').\
                                first()
        # NOTE(vish): if with_lockmode isn't supported, as in sqlite,
        #             then this has concurrency issues
        if not export_device:
            raise db.NoMoreBlades()
        export_device.volume_id = volume_id
        session.add(export_device)
    return (export_device.shelf_id, export_device.blade_id)


@require_admin_context
def volume_allocate_iscsi_target(context, volume_id, host):
    session = get_session()
    with session.begin():
        iscsi_target_ref = session.query(models.IscsiTarget).\
                                filter_by(volume=None).\
                                filter_by(host=host).\
                                filter_by(deleted=False).\
                                with_lockmode('update').\
                                first()
        # NOTE(vish): if with_lockmode isn't supported, as in sqlite,
        #             then this has concurrency issues
        if not iscsi_target_ref:
            raise db.NoMoreTargets()
        iscsi_target_ref.volume_id = volume_id
        session.add(iscsi_target_ref)
    return iscsi_target_ref.target_num


@require_admin_context
def volume_attached(context, volume_id, instance_id, mountpoint):
    session = get_session()
    with session.begin():
        volume_ref = volume_get(context, volume_id, session=session)
        volume_ref['status'] = 'in-use'
        volume_ref['mountpoint'] = mountpoint
        volume_ref['attach_status'] = 'attached'
        volume_ref.instance = instance_get(context, instance_id,
                                           session=session)
        volume_ref.save(session=session)


@require_context
def volume_create(context, values):
    volume_ref = models.Volume()
    volume_ref.update(values)

    session = get_session()
    with session.begin():
        volume_ref.save(session=session)
    return volume_ref


@require_admin_context
def volume_data_get_for_project(context, project_id):
    session = get_session()
    result = session.query(func.count(models.Volume.id),
                           func.sum(models.Volume.size)).\
                     filter_by(project_id=project_id).\
                     filter_by(deleted=False).\
                     first()
    # NOTE(vish): convert None to 0
    return (result[0] or 0, result[1] or 0)


@require_admin_context
def volume_destroy(context, volume_id):
    session = get_session()
    with session.begin():
        session.query(models.Volume).\
                filter_by(id=volume_id).\
                update({'deleted': True,
                        'deleted_at': utils.utcnow(),
                        'updated_at': literal_column('updated_at')})
        session.query(models.ExportDevice).\
                filter_by(volume_id=volume_id).\
                update({'volume_id': None})
        session.query(models.IscsiTarget).\
                filter_by(volume_id=volume_id).\
                update({'volume_id': None})


@require_admin_context
def volume_detached(context, volume_id):
    session = get_session()
    with session.begin():
        volume_ref = volume_get(context, volume_id, session=session)
        volume_ref['status'] = 'available'
        volume_ref['mountpoint'] = None
        volume_ref['attach_status'] = 'detached'
        volume_ref.instance = None
        volume_ref.save(session=session)


@require_context
def volume_get(context, volume_id, session=None):
    if not session:
        session = get_session()
    result = None

    if is_admin_context(context):
        result = session.query(models.Volume).\
                         options(joinedload('instance')).\
                         filter_by(id=volume_id).\
                         filter_by(deleted=can_read_deleted(context)).\
                         first()
    elif is_user_context(context):
        result = session.query(models.Volume).\
                         options(joinedload('instance')).\
                         filter_by(project_id=context.project_id).\
                         filter_by(id=volume_id).\
                         filter_by(deleted=False).\
                         first()
    if not result:
        raise exception.VolumeNotFound(volume_id=volume_id)

    return result


@require_admin_context
def volume_get_all(context):
    session = get_session()
    return session.query(models.Volume).\
                   options(joinedload('instance')).\
                   filter_by(deleted=can_read_deleted(context)).\
                   all()


@require_admin_context
def volume_get_all_by_host(context, host):
    session = get_session()
    return session.query(models.Volume).\
                   options(joinedload('instance')).\
                   filter_by(host=host).\
                   filter_by(deleted=can_read_deleted(context)).\
                   all()


@require_admin_context
def volume_get_all_by_instance(context, instance_id):
    session = get_session()
    result = session.query(models.Volume).\
                     filter_by(instance_id=instance_id).\
                     filter_by(deleted=False).\
                     all()
    if not result:
        raise exception.VolumeNotFoundForInstance(instance_id=instance_id)
    return result


@require_context
def volume_get_all_by_project(context, project_id):
    authorize_project_context(context, project_id)

    session = get_session()
    return session.query(models.Volume).\
                   options(joinedload('instance')).\
                   filter_by(project_id=project_id).\
                   filter_by(deleted=can_read_deleted(context)).\
                   all()


@require_admin_context
def volume_get_instance(context, volume_id):
    session = get_session()
    result = session.query(models.Volume).\
                     filter_by(id=volume_id).\
                     filter_by(deleted=can_read_deleted(context)).\
                     options(joinedload('instance')).\
                     first()
    if not result:
        raise exception.VolumeNotFound(volume_id=volume_id)

    return result.instance


@require_admin_context
def volume_get_shelf_and_blade(context, volume_id):
    session = get_session()
    result = session.query(models.ExportDevice).\
                     filter_by(volume_id=volume_id).\
                     first()
    if not result:
        raise exception.ExportDeviceNotFoundForVolume(volume_id=volume_id)

    return (result.shelf_id, result.blade_id)


@require_admin_context
def volume_get_iscsi_target_num(context, volume_id):
    session = get_session()
    result = session.query(models.IscsiTarget).\
                     filter_by(volume_id=volume_id).\
                     first()
    if not result:
        raise exception.ISCSITargetNotFoundForVolume(volume_id=volume_id)

    return result.target_num


@require_context
def volume_update(context, volume_id, values):
    session = get_session()
    with session.begin():
        volume_ref = volume_get(context, volume_id, session=session)
        volume_ref.update(values)
        volume_ref.save(session=session)


###################


@require_context
def snapshot_create(context, values):
    snapshot_ref = models.Snapshot()
    snapshot_ref.update(values)

    session = get_session()
    with session.begin():
        snapshot_ref.save(session=session)
    return snapshot_ref


@require_admin_context
def snapshot_destroy(context, snapshot_id):
    session = get_session()
    with session.begin():
        session.query(models.Snapshot).\
                filter_by(id=snapshot_id).\
                update({'deleted': True,
                        'deleted_at': utils.utcnow(),
                        'updated_at': literal_column('updated_at')})


@require_context
def snapshot_get(context, snapshot_id, session=None):
    if not session:
        session = get_session()
    result = None

    if is_admin_context(context):
        result = session.query(models.Snapshot).\
                         filter_by(id=snapshot_id).\
                         filter_by(deleted=can_read_deleted(context)).\
                         first()
    elif is_user_context(context):
        result = session.query(models.Snapshot).\
                         filter_by(project_id=context.project_id).\
                         filter_by(id=snapshot_id).\
                         filter_by(deleted=False).\
                         first()
    if not result:
        raise exception.SnapshotNotFound(snapshot_id=snapshot_id)

    return result


@require_admin_context
def snapshot_get_all(context):
    session = get_session()
    return session.query(models.Snapshot).\
                   filter_by(deleted=can_read_deleted(context)).\
                   all()


@require_context
def snapshot_get_all_by_project(context, project_id):
    authorize_project_context(context, project_id)

    session = get_session()
    return session.query(models.Snapshot).\
                   filter_by(project_id=project_id).\
                   filter_by(deleted=can_read_deleted(context)).\
                   all()


@require_context
def snapshot_update(context, snapshot_id, values):
    session = get_session()
    with session.begin():
        snapshot_ref = snapshot_get(context, snapshot_id, session=session)
        snapshot_ref.update(values)
        snapshot_ref.save(session=session)


###################


@require_context
def block_device_mapping_create(context, values):
    bdm_ref = models.BlockDeviceMapping()
    bdm_ref.update(values)

    session = get_session()
    with session.begin():
        bdm_ref.save(session=session)


@require_context
def block_device_mapping_update(context, bdm_id, values):
    session = get_session()
    with session.begin():
        session.query(models.BlockDeviceMapping).\
                filter_by(id=bdm_id).\
                filter_by(deleted=False).\
                update(values)


@require_context
def block_device_mapping_update_or_create(context, values):
    session = get_session()
    with session.begin():
        result = session.query(models.BlockDeviceMapping).\
                 filter_by(instance_id=values['instance_id']).\
                 filter_by(device_name=values['device_name']).\
                 filter_by(deleted=False).\
                 first()
        if not result:
            bdm_ref = models.BlockDeviceMapping()
            bdm_ref.update(values)
            bdm_ref.save(session=session)
        else:
            result.update(values)


@require_context
def block_device_mapping_get_all_by_instance(context, instance_id):
    session = get_session()
    result = session.query(models.BlockDeviceMapping).\
             filter_by(instance_id=instance_id).\
             filter_by(deleted=False).\
             all()
    if not result:
        return []
    return result


@require_context
def block_device_mapping_destroy(context, bdm_id):
    session = get_session()
    with session.begin():
        session.query(models.BlockDeviceMapping).\
                filter_by(id=bdm_id).\
                update({'deleted': True,
                        'deleted_at': utils.utcnow(),
                        'updated_at': literal_column('updated_at')})


@require_context
def block_device_mapping_destroy_by_instance_and_volume(context, instance_id,
                                                        volume_id):
    session = get_session()
    with session.begin():
        session.query(models.BlockDeviceMapping).\
        filter_by(instance_id=instance_id).\
        filter_by(volume_id=volume_id).\
        filter_by(deleted=False).\
        update({'deleted': True,
                'deleted_at': utils.utcnow(),
                'updated_at': literal_column('updated_at')})


###################


@require_context
def security_group_get_all(context):
    session = get_session()
    return session.query(models.SecurityGroup).\
                   filter_by(deleted=can_read_deleted(context)).\
                   options(joinedload_all('rules')).\
                   all()


@require_context
def security_group_get(context, security_group_id, session=None):
    if not session:
        session = get_session()
    if is_admin_context(context):
        result = session.query(models.SecurityGroup).\
                         filter_by(deleted=can_read_deleted(context),).\
                         filter_by(id=security_group_id).\
                         options(joinedload_all('rules')).\
                         first()
    else:
        result = session.query(models.SecurityGroup).\
                         filter_by(deleted=False).\
                         filter_by(id=security_group_id).\
                         filter_by(project_id=context.project_id).\
                         options(joinedload_all('rules')).\
                         first()
    if not result:
        raise exception.SecurityGroupNotFound(
                security_group_id=security_group_id)
    return result


@require_context
def security_group_get_by_name(context, project_id, group_name):
    session = get_session()
    result = session.query(models.SecurityGroup).\
                        filter_by(project_id=project_id).\
                        filter_by(name=group_name).\
                        filter_by(deleted=False).\
                        options(joinedload_all('rules')).\
                        options(joinedload_all('instances')).\
                        first()
    if not result:
        raise exception.SecurityGroupNotFoundForProject(project_id=project_id,
                                                 security_group_id=group_name)
    return result


@require_context
def security_group_get_by_project(context, project_id):
    session = get_session()
    return session.query(models.SecurityGroup).\
                   filter_by(project_id=project_id).\
                   filter_by(deleted=False).\
                   options(joinedload_all('rules')).\
                   all()


@require_context
def security_group_get_by_instance(context, instance_id):
    session = get_session()
    return session.query(models.SecurityGroup).\
                   filter_by(deleted=False).\
                   options(joinedload_all('rules')).\
                   join(models.SecurityGroup.instances).\
                   filter_by(id=instance_id).\
                   filter_by(deleted=False).\
                   all()


@require_context
def security_group_exists(context, project_id, group_name):
    try:
        group = security_group_get_by_name(context, project_id, group_name)
        return group is not None
    except exception.NotFound:
        return False


@require_context
def security_group_create(context, values):
    security_group_ref = models.SecurityGroup()
    # FIXME(devcamcar): Unless I do this, rules fails with lazy load exception
    # once save() is called.  This will get cleaned up in next orm pass.
    security_group_ref.rules
    security_group_ref.update(values)
    security_group_ref.save()
    return security_group_ref


@require_context
def security_group_destroy(context, security_group_id):
    session = get_session()
    with session.begin():
        session.query(models.SecurityGroup).\
                filter_by(id=security_group_id).\
                update({'deleted': True,
                        'deleted_at': utils.utcnow(),
                        'updated_at': literal_column('updated_at')})
        session.query(models.SecurityGroupInstanceAssociation).\
                filter_by(security_group_id=security_group_id).\
                update({'deleted': True,
                        'deleted_at': utils.utcnow(),
                        'updated_at': literal_column('updated_at')})
        session.query(models.SecurityGroupIngressRule).\
                filter_by(group_id=security_group_id).\
                update({'deleted': True,
                        'deleted_at': utils.utcnow(),
                        'updated_at': literal_column('updated_at')})


@require_context
def security_group_destroy_all(context, session=None):
    if not session:
        session = get_session()
    with session.begin():
        session.query(models.SecurityGroup).\
                update({'deleted': True,
                        'deleted_at': utils.utcnow(),
                        'updated_at': literal_column('updated_at')})
        session.query(models.SecurityGroupIngressRule).\
                update({'deleted': True,
                        'deleted_at': utils.utcnow(),
                        'updated_at': literal_column('updated_at')})


###################


@require_context
def security_group_rule_get(context, security_group_rule_id, session=None):
    if not session:
        session = get_session()
    if is_admin_context(context):
        result = session.query(models.SecurityGroupIngressRule).\
                         filter_by(deleted=can_read_deleted(context)).\
                         filter_by(id=security_group_rule_id).\
                         first()
    else:
        # TODO(vish): Join to group and check for project_id
        result = session.query(models.SecurityGroupIngressRule).\
                         filter_by(deleted=False).\
                         filter_by(id=security_group_rule_id).\
                         first()
    if not result:
        raise exception.SecurityGroupNotFoundForRule(
                                               rule_id=security_group_rule_id)
    return result


@require_context
def security_group_rule_get_by_security_group(context, security_group_id,
                                              session=None):
    if not session:
        session = get_session()
    if is_admin_context(context):
        result = session.query(models.SecurityGroupIngressRule).\
                         filter_by(deleted=can_read_deleted(context)).\
                         filter_by(parent_group_id=security_group_id).\
                         all()
    else:
        # TODO(vish): Join to group and check for project_id
        result = session.query(models.SecurityGroupIngressRule).\
                         filter_by(deleted=False).\
                         filter_by(parent_group_id=security_group_id).\
                         all()
    return result


@require_context
def security_group_rule_get_by_security_group_grantee(context,
                                                      security_group_id,
                                                      session=None):
    if not session:
        session = get_session()
    if is_admin_context(context):
        result = session.query(models.SecurityGroupIngressRule).\
                         filter_by(deleted=can_read_deleted(context)).\
                         filter_by(group_id=security_group_id).\
                         all()
    else:
        result = session.query(models.SecurityGroupIngressRule).\
                         filter_by(deleted=False).\
                         filter_by(group_id=security_group_id).\
                         all()
    return result


@require_context
def security_group_rule_create(context, values):
    security_group_rule_ref = models.SecurityGroupIngressRule()
    security_group_rule_ref.update(values)
    security_group_rule_ref.save()
    return security_group_rule_ref


@require_context
def security_group_rule_destroy(context, security_group_rule_id):
    session = get_session()
    with session.begin():
        security_group_rule = security_group_rule_get(context,
                                                      security_group_rule_id,
                                                      session=session)
        security_group_rule.delete(session=session)


###################


@require_admin_context
def provider_fw_rule_create(context, rule):
    fw_rule_ref = models.ProviderFirewallRule()
    fw_rule_ref.update(rule)
    fw_rule_ref.save()
    return fw_rule_ref


@require_admin_context
def provider_fw_rule_get_all(context):
    session = get_session()
    return session.query(models.ProviderFirewallRule).\
                   filter_by(deleted=can_read_deleted(context)).\
                   all()


@require_admin_context
def provider_fw_rule_get_all_by_cidr(context, cidr):
    session = get_session()
    return session.query(models.ProviderFirewallRule).\
                   filter_by(deleted=can_read_deleted(context)).\
                   filter_by(cidr=cidr).\
                   all()


@require_admin_context
def provider_fw_rule_destroy(context, rule_id):
    session = get_session()
    with session.begin():
        session.query(models.ProviderFirewallRule).\
                filter_by(id=rule_id).\
                update({'deleted': True,
                        'deleted_at': utils.utcnow(),
                        'updated_at': literal_column('updated_at')})


###################


@require_admin_context
def user_get(context, id, session=None):
    if not session:
        session = get_session()

    result = session.query(models.User).\
                     filter_by(id=id).\
                     filter_by(deleted=can_read_deleted(context)).\
                     first()

    if not result:
        raise exception.UserNotFound(user_id=id)

    return result


@require_admin_context
def user_get_by_access_key(context, access_key, session=None):
    if not session:
        session = get_session()

    result = session.query(models.User).\
                   filter_by(access_key=access_key).\
                   filter_by(deleted=can_read_deleted(context)).\
                   first()

    if not result:
        raise exception.AccessKeyNotFound(access_key=access_key)

    return result


@require_admin_context
def user_create(_context, values):
    user_ref = models.User()
    user_ref.update(values)
    user_ref.save()
    return user_ref


@require_admin_context
def user_delete(context, id):
    session = get_session()
    with session.begin():
        session.query(models.UserProjectAssociation).\
                filter_by(user_id=id).\
                delete()
        session.query(models.UserRoleAssociation).\
                filter_by(user_id=id).\
                delete()
        session.query(models.UserProjectRoleAssociation).\
                filter_by(user_id=id).\
                delete()
        user_ref = user_get(context, id, session=session)
        session.delete(user_ref)


def user_get_all(context):
    session = get_session()
    return session.query(models.User).\
                   filter_by(deleted=can_read_deleted(context)).\
                   all()


def user_get_roles(context, user_id):
    session = get_session()
    with session.begin():
        user_ref = user_get(context, user_id, session=session)
        return [role.role for role in user_ref['roles']]


def user_get_roles_for_project(context, user_id, project_id):
    session = get_session()
    with session.begin():
        res = session.query(models.UserProjectRoleAssociation).\
                   filter_by(user_id=user_id).\
                   filter_by(project_id=project_id).\
                   all()
        return [association.role for association in res]


def user_remove_project_role(context, user_id, project_id, role):
    session = get_session()
    with session.begin():
        session.query(models.UserProjectRoleAssociation).\
                filter_by(user_id=user_id).\
                filter_by(project_id=project_id).\
                filter_by(role=role).\
                delete()


def user_remove_role(context, user_id, role):
    session = get_session()
    with session.begin():
        res = session.query(models.UserRoleAssociation).\
                    filter_by(user_id=user_id).\
                    filter_by(role=role).\
                    all()
        for role in res:
            session.delete(role)


def user_add_role(context, user_id, role):
    session = get_session()
    with session.begin():
        user_ref = user_get(context, user_id, session=session)
        models.UserRoleAssociation(user=user_ref, role=role).\
               save(session=session)


def user_add_project_role(context, user_id, project_id, role):
    session = get_session()
    with session.begin():
        user_ref = user_get(context, user_id, session=session)
        project_ref = project_get(context, project_id, session=session)
        models.UserProjectRoleAssociation(user_id=user_ref['id'],
                                          project_id=project_ref['id'],
                                          role=role).save(session=session)


def user_update(context, user_id, values):
    session = get_session()
    with session.begin():
        user_ref = user_get(context, user_id, session=session)
        user_ref.update(values)
        user_ref.save(session=session)


###################


def project_create(_context, values):
    project_ref = models.Project()
    project_ref.update(values)
    project_ref.save()
    return project_ref


def project_add_member(context, project_id, user_id):
    session = get_session()
    with session.begin():
        project_ref = project_get(context, project_id, session=session)
        user_ref = user_get(context, user_id, session=session)

        project_ref.members += [user_ref]
        project_ref.save(session=session)


def project_get(context, id, session=None):
    if not session:
        session = get_session()

    result = session.query(models.Project).\
                     filter_by(deleted=False).\
                     filter_by(id=id).\
                     options(joinedload_all('members')).\
                     first()

    if not result:
        raise exception.ProjectNotFound(project_id=id)

    return result


def project_get_all(context):
    session = get_session()
    return session.query(models.Project).\
                   filter_by(deleted=can_read_deleted(context)).\
                   options(joinedload_all('members')).\
                   all()


def project_get_by_user(context, user_id):
    session = get_session()
    user = session.query(models.User).\
                   filter_by(deleted=can_read_deleted(context)).\
                   filter_by(id=user_id).\
                   options(joinedload_all('projects')).\
                   first()
    if not user:
        raise exception.UserNotFound(user_id=user_id)
    return user.projects


def project_remove_member(context, project_id, user_id):
    session = get_session()
    project = project_get(context, project_id, session=session)
    user = user_get(context, user_id, session=session)

    if user in project.members:
        project.members.remove(user)
        project.save(session=session)


def project_update(context, project_id, values):
    session = get_session()
    with session.begin():
        project_ref = project_get(context, project_id, session=session)
        project_ref.update(values)
        project_ref.save(session=session)


def project_delete(context, id):
    session = get_session()
    with session.begin():
        session.query(models.UserProjectAssociation).\
                filter_by(project_id=id).\
                delete()
        session.query(models.UserProjectRoleAssociation).\
                filter_by(project_id=id).\
                delete()
        project_ref = project_get(context, id, session=session)
        session.delete(project_ref)


@require_context
def project_get_networks(context, project_id, associate=True):
    # NOTE(tr3buchet): as before this function will associate
    # a project with a network if it doesn't have one and
    # associate is true
    session = get_session()
    result = session.query(models.Network).\
                     filter_by(project_id=project_id).\
                     filter_by(deleted=False).all()

    if not result:
        if not associate:
            return []
        return [network_associate(context, project_id)]
    return result


@require_context
def project_get_networks_v6(context, project_id):
    return project_get_networks(context, project_id)


###################


@require_admin_context
def migration_create(context, values):
    migration = models.Migration()
    migration.update(values)
    migration.save()
    return migration


@require_admin_context
def migration_update(context, id, values):
    session = get_session()
    with session.begin():
        migration = migration_get(context, id, session=session)
        migration.update(values)
        migration.save(session=session)
        return migration


@require_admin_context
def migration_get(context, id, session=None):
    if not session:
        session = get_session()
    result = session.query(models.Migration).\
                     filter_by(id=id).first()
    if not result:
        raise exception.MigrationNotFound(migration_id=id)
    return result


@require_admin_context
def migration_get_by_instance_and_status(context, instance_uuid, status):
    session = get_session()
    result = session.query(models.Migration).\
                     filter_by(instance_uuid=instance_uuid).\
                     filter_by(status=status).first()
    if not result:
        raise exception.MigrationNotFoundByStatus(instance_id=instance_uuid,
                                                  status=status)
    return result


##################


def console_pool_create(context, values):
    pool = models.ConsolePool()
    pool.update(values)
    pool.save()
    return pool


def console_pool_get(context, pool_id):
    session = get_session()
    result = session.query(models.ConsolePool).\
                     filter_by(deleted=False).\
                     filter_by(id=pool_id).\
                     first()
    if not result:
        raise exception.ConsolePoolNotFound(pool_id=pool_id)

    return result


def console_pool_get_by_host_type(context, compute_host, host,
                                  console_type):
    session = get_session()
    result = session.query(models.ConsolePool).\
                   filter_by(host=host).\
                   filter_by(console_type=console_type).\
                   filter_by(compute_host=compute_host).\
                   filter_by(deleted=False).\
                   options(joinedload('consoles')).\
                   first()
    if not result:
        raise exception.ConsolePoolNotFoundForHostType(host=host,
                                                  console_type=console_type,
                                                  compute_host=compute_host)
    return result


def console_pool_get_all_by_host_type(context, host, console_type):
    session = get_session()
    return session.query(models.ConsolePool).\
                   filter_by(host=host).\
                   filter_by(console_type=console_type).\
                   filter_by(deleted=False).\
                   options(joinedload('consoles')).\
                   all()


def console_create(context, values):
    console = models.Console()
    console.update(values)
    console.save()
    return console


def console_delete(context, console_id):
    session = get_session()
    with session.begin():
        # consoles are meant to be transient. (mdragon)
        session.query(models.Console).\
                filter_by(id=console_id).\
                delete()


def console_get_by_pool_instance(context, pool_id, instance_id):
    session = get_session()
    result = session.query(models.Console).\
                   filter_by(pool_id=pool_id).\
                   filter_by(instance_id=instance_id).\
                   options(joinedload('pool')).\
                   first()
    if not result:
        raise exception.ConsoleNotFoundInPoolForInstance(pool_id=pool_id,
                                                 instance_id=instance_id)
    return result


def console_get_all_by_instance(context, instance_id):
    session = get_session()
    results = session.query(models.Console).\
                   filter_by(instance_id=instance_id).\
                   options(joinedload('pool')).\
                   all()
    return results


def console_get(context, console_id, instance_id=None):
    session = get_session()
    query = session.query(models.Console).\
                    filter_by(id=console_id)
    if instance_id:
        query = query.filter_by(instance_id=instance_id)
    result = query.options(joinedload('pool')).first()
    if not result:
        if instance_id:
            raise exception.ConsoleNotFoundForInstance(console_id=console_id,
                                                       instance_id=instance_id)
        else:
            raise exception.ConsoleNotFound(console_id=console_id)
    return result


    ##################


@require_admin_context
def instance_type_create(_context, values):
    """Create a new instance type. In order to pass in extra specs,
    the values dict should contain a 'extra_specs' key/value pair:

    {'extra_specs' : {'k1': 'v1', 'k2': 'v2', ...}}

    """
    try:
        specs = values.get('extra_specs')
        specs_refs = []
        if specs:
            for k, v in specs.iteritems():
                specs_ref = models.InstanceTypeExtraSpecs()
                specs_ref['key'] = k
                specs_ref['value'] = v
                specs_refs.append(specs_ref)
        values['extra_specs'] = specs_refs
        instance_type_ref = models.InstanceTypes()
        instance_type_ref.update(values)
        instance_type_ref.save()
    except Exception, e:
        raise exception.DBError(e)
    return instance_type_ref


def _dict_with_extra_specs(inst_type_query):
    """Takes an instance type query returned by sqlalchemy
    and returns it as a dictionary, converting the extra_specs
    entry from a list of dicts:

    'extra_specs' : [{'key': 'k1', 'value': 'v1', ...}, ...]

    to a single dict:

    'extra_specs' : {'k1': 'v1'}

    """
    inst_type_dict = dict(inst_type_query)
    extra_specs = dict([(x['key'], x['value']) for x in \
                        inst_type_query['extra_specs']])
    inst_type_dict['extra_specs'] = extra_specs
    return inst_type_dict


@require_context
def instance_type_get_all(context, inactive=False):
    """
    Returns a dict describing all instance_types with name as key.
    """
    session = get_session()
    if inactive:
        inst_types = session.query(models.InstanceTypes).\
                        options(joinedload('extra_specs')).\
                        order_by("name").\
                        all()
    else:
        inst_types = session.query(models.InstanceTypes).\
                        options(joinedload('extra_specs')).\
                        filter_by(deleted=False).\
                        order_by("name").\
                        all()
    inst_dict = {}
    if inst_types:
        for i in inst_types:
            inst_dict[i['name']] = _dict_with_extra_specs(i)
    return inst_dict


@require_context
def instance_type_get(context, id):
    """Returns a dict describing specific instance_type"""
    session = get_session()
    inst_type = session.query(models.InstanceTypes).\
                    options(joinedload('extra_specs')).\
                    filter_by(id=id).\
                    first()

    if not inst_type:
        raise exception.InstanceTypeNotFound(instance_type=id)
    else:
        return _dict_with_extra_specs(inst_type)


@require_context
def instance_type_get_by_name(context, name):
    """Returns a dict describing specific instance_type"""
    session = get_session()
    inst_type = session.query(models.InstanceTypes).\
                    options(joinedload('extra_specs')).\
                    filter_by(name=name).\
                    first()
    if not inst_type:
        raise exception.InstanceTypeNotFoundByName(instance_type_name=name)
    else:
        return _dict_with_extra_specs(inst_type)


@require_context
def instance_type_get_by_flavor_id(context, id):
    """Returns a dict describing specific flavor_id"""
    session = get_session()
    inst_type = session.query(models.InstanceTypes).\
                                    options(joinedload('extra_specs')).\
                                    filter_by(flavorid=int(id)).\
                                    first()
    if not inst_type:
        raise exception.FlavorNotFound(flavor_id=id)
    else:
        return _dict_with_extra_specs(inst_type)


@require_admin_context
def instance_type_destroy(context, name):
    """ Marks specific instance_type as deleted"""
    session = get_session()
    instance_type_ref = session.query(models.InstanceTypes).\
                                      filter_by(name=name)
    records = instance_type_ref.update(dict(deleted=True))
    if records == 0:
        raise exception.InstanceTypeNotFoundByName(instance_type_name=name)
    else:
        return instance_type_ref


@require_admin_context
def instance_type_purge(context, name):
    """ Removes specific instance_type from DB
        Usually instance_type_destroy should be used
    """
    session = get_session()
    instance_type_ref = session.query(models.InstanceTypes).\
                                      filter_by(name=name)
    records = instance_type_ref.delete()
    if records == 0:
        raise exception.InstanceTypeNotFoundByName(instance_type_name=name)
    else:
        return instance_type_ref


####################


@require_admin_context
def zone_create(context, values):
    zone = models.Zone()
    zone.update(values)
    zone.save()
    return zone


@require_admin_context
def zone_update(context, zone_id, values):
    session = get_session()
    zone = session.query(models.Zone).filter_by(id=zone_id).first()
    if not zone:
        raise exception.ZoneNotFound(zone_id=zone_id)
    zone.update(values)
    zone.save(session=session)
    return zone


@require_admin_context
def zone_delete(context, zone_id):
    session = get_session()
    with session.begin():
        session.query(models.Zone).\
                filter_by(id=zone_id).\
                delete()


@require_admin_context
def zone_get(context, zone_id):
    session = get_session()
    result = session.query(models.Zone).filter_by(id=zone_id).first()
    if not result:
        raise exception.ZoneNotFound(zone_id=zone_id)
    return result


@require_admin_context
def zone_get_all(context):
    session = get_session()
    return session.query(models.Zone).all()


####################


@require_context
@require_instance_exists
def instance_metadata_get(context, instance_id):
    session = get_session()

    meta_results = session.query(models.InstanceMetadata).\
                    filter_by(instance_id=instance_id).\
                    filter_by(deleted=False).\
                    all()

    meta_dict = {}
    for i in meta_results:
        meta_dict[i['key']] = i['value']
    return meta_dict


@require_context
@require_instance_exists
def instance_metadata_delete(context, instance_id, key):
    session = get_session()
    session.query(models.InstanceMetadata).\
        filter_by(instance_id=instance_id).\
        filter_by(key=key).\
        filter_by(deleted=False).\
        update({'deleted': True,
                'deleted_at': utils.utcnow(),
                'updated_at': literal_column('updated_at')})


@require_context
@require_instance_exists
def instance_metadata_delete_all(context, instance_id):
    session = get_session()
    session.query(models.InstanceMetadata).\
        filter_by(instance_id=instance_id).\
        filter_by(deleted=False).\
        update({'deleted': True,
                'deleted_at': utils.utcnow(),
                'updated_at': literal_column('updated_at')})


@require_context
@require_instance_exists
def instance_metadata_get_item(context, instance_id, key):
    session = get_session()

    meta_result = session.query(models.InstanceMetadata).\
                    filter_by(instance_id=instance_id).\
                    filter_by(key=key).\
                    filter_by(deleted=False).\
                    first()

    if not meta_result:
        raise exception.InstanceMetadataNotFound(metadata_key=key,
                                                 instance_id=instance_id)
    return meta_result


@require_context
@require_instance_exists
def instance_metadata_update_or_create(context, instance_id, metadata):
    session = get_session()

    original_metadata = instance_metadata_get(context, instance_id)

    meta_ref = None
    for key, value in metadata.iteritems():
        try:
            meta_ref = instance_metadata_get_item(context, instance_id, key,
                                                        session)
        except:
            meta_ref = models.InstanceMetadata()
        meta_ref.update({"key": key, "value": value,
                            "instance_id": instance_id,
                            "deleted": False})
        meta_ref.save(session=session)

    return metadata


####################


@require_admin_context
def agent_build_create(context, values):
    agent_build_ref = models.AgentBuild()
    agent_build_ref.update(values)
    agent_build_ref.save()
    return agent_build_ref


@require_admin_context
def agent_build_get_by_triple(context, hypervisor, os, architecture,
                              session=None):
    if not session:
        session = get_session()
    return session.query(models.AgentBuild).\
                   filter_by(hypervisor=hypervisor).\
                   filter_by(os=os).\
                   filter_by(architecture=architecture).\
                   filter_by(deleted=False).\
                   first()


@require_admin_context
def agent_build_get_all(context):
    session = get_session()
    return session.query(models.AgentBuild).\
                   filter_by(deleted=False).\
                   all()


@require_admin_context
def agent_build_destroy(context, agent_build_id):
    session = get_session()
    with session.begin():
        session.query(models.AgentBuild).\
                filter_by(id=agent_build_id).\
                update({'deleted': 1,
                        'deleted_at': datetime.datetime.utcnow(),
                        'updated_at': literal_column('updated_at')})


@require_admin_context
def agent_build_update(context, agent_build_id, values):
    session = get_session()
    with session.begin():
        agent_build_ref = session.query(models.AgentBuild).\
                   filter_by(id=agent_build_id). \
                   first()
        agent_build_ref.update(values)
        agent_build_ref.save(session=session)


####################


@require_context
def instance_type_extra_specs_get(context, instance_type_id):
    session = get_session()

    spec_results = session.query(models.InstanceTypeExtraSpecs).\
                    filter_by(instance_type_id=instance_type_id).\
                    filter_by(deleted=False).\
                    all()

    spec_dict = {}
    for i in spec_results:
        spec_dict[i['key']] = i['value']
    return spec_dict


@require_context
def instance_type_extra_specs_delete(context, instance_type_id, key):
    session = get_session()
    session.query(models.InstanceTypeExtraSpecs).\
        filter_by(instance_type_id=instance_type_id).\
        filter_by(key=key).\
        filter_by(deleted=False).\
        update({'deleted': True,
                'deleted_at': utils.utcnow(),
                'updated_at': literal_column('updated_at')})


@require_context
def instance_type_extra_specs_get_item(context, instance_type_id, key):
    session = get_session()

    sppec_result = session.query(models.InstanceTypeExtraSpecs).\
                    filter_by(instance_type_id=instance_type_id).\
                    filter_by(key=key).\
                    filter_by(deleted=False).\
                    first()

    if not spec_result:
        raise exception.\
           InstanceTypeExtraSpecsNotFound(extra_specs_key=key,
                                        instance_type_id=instance_type_id)
    return spec_result


@require_context
def instance_type_extra_specs_update_or_create(context, instance_type_id,
                                               specs):
    session = get_session()
    spec_ref = None
    for key, value in specs.iteritems():
        try:
            spec_ref = instance_type_extra_specs_get_item(context,
                                                          instance_type_id,
                                                          key,
                                                          session)
        except:
            spec_ref = models.InstanceTypeExtraSpecs()
        spec_ref.update({"key": key, "value": value,
                         "instance_type_id": instance_type_id,
                         "deleted": 0})
        spec_ref.save(session=session)
    return specs<|MERGE_RESOLUTION|>--- conflicted
+++ resolved
@@ -18,11 +18,7 @@
 """
 Implementation of SQLAlchemy backend.
 """
-<<<<<<< HEAD
 import re
-import traceback
-=======
->>>>>>> 7ecabb5a
 import warnings
 
 from nova import db
