--- conflicted
+++ resolved
@@ -681,7 +681,6 @@
 ###################
 
 
-<<<<<<< HEAD
 def auth_destroy_token(_context, token):
     session = get_session()
     session.delete(token)
@@ -701,7 +700,10 @@
     tk.save()
     return tk
     
-=======
+
+###################
+
+
 def quota_create(_context, values):
     quota_ref = models.Quota()
     for (key, value) in values.iteritems():
@@ -729,7 +731,6 @@
         quota_ref = models.Quota.find_by_str(project_id, session=session)
         quota_ref.delete(session=session)
 
->>>>>>> aaf3cfa8
 
 ###################
 
